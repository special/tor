--- conflicted
+++ resolved
@@ -632,12 +632,8 @@
       Ignore if we've already received skew info from a trusted dir */
 #define NETINFO_NOTICE_SKEW 3600
   if (labs(apparent_skew) > NETINFO_NOTICE_SKEW &&
-<<<<<<< HEAD
-      router_get_by_id_digest(conn->identity_digest)) {
-=======
-      router_get_by_digest(conn->identity_digest) &&
+      router_get_by_id_digest(conn->identity_digest) &&
       received_netinfo_from_trusted_dir != 2) {
->>>>>>> 22810d74
     char dbuf[64];
 
     int severity = router_digest_is_trusted_dir(conn->identity_digest) ?
