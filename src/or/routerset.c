--- conflicted
+++ resolved
@@ -107,18 +107,12 @@
                   description);
         smartlist_add(target->country_names, countryname);
         added_countries = 1;
-<<<<<<< HEAD
-      } else if ((strchr(nick,'.') || strchr(nick, '*')) &&
-                 (p = router_parse_addr_policy_item_from_string(
+      } else if ((strchr(nick,'.') || strchr(nick, ':') ||  strchr(nick, '*'))
+                 && (p = router_parse_addr_policy_item_from_string(
                                      nick, ADDR_POLICY_REJECT,
                                      &malformed_list))) {
-=======
-      } else if ((strchr(nick,'.') || strchr(nick, ':') ||  strchr(nick, '*'))
-                 && (p = router_parse_addr_policy_item_from_string(
-                                        nick, ADDR_POLICY_REJECT))) {
         /* IPv4 addresses contain '.', IPv6 addresses contain ':',
          * and wildcard addresses contain '*'. */
->>>>>>> 99d2869a
         log_debug(LD_CONFIG, "Adding address %s to %s", nick, description);
         smartlist_add(target->policies, p);
       } else if (malformed_list) {
