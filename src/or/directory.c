--- conflicted
+++ resolved
@@ -2434,15 +2434,9 @@
       continue;
     };
 
-<<<<<<< HEAD
     SMARTLIST_FOREACH_BEGIN(v->voters, networkstatus_voter_info_t *, vi) {
       if (smartlist_len(vi->sigs) &&
-          !memcmp(vi->identity_digest, want_digest, want_len)) {
-=======
-    SMARTLIST_FOREACH(v->voters, networkstatus_voter_info_t *, vi, {
-      if (vi->signature &&
-          fast_memeq(vi->identity_digest, want_digest, want_len)) {
->>>>>>> 59f9097d
+          tor_memeq(vi->identity_digest, want_digest, want_len)) {
         have++;
         break;
       };
@@ -3760,21 +3754,7 @@
       }
     } else {
       smartlist_sort_strings(fp_tmp);
-<<<<<<< HEAD
       smartlist_uniq_strings(fp_tmp);
-=======
-    if (smartlist_len(fp_tmp))
-      smartlist_add(fp_tmp2, smartlist_get(fp_tmp, 0));
-    for (i = 1; i < smartlist_len(fp_tmp); ++i) {
-      char *cp = smartlist_get(fp_tmp, i);
-      char *last = smartlist_get(fp_tmp2, smartlist_len(fp_tmp2)-1);
-
-      if ((decode_hex && fast_memcmp(cp, last, DIGEST_LEN))
-          || (!decode_hex && strcasecmp(cp, last)))
-        smartlist_add(fp_tmp2, cp);
-      else
-        tor_free(cp);
->>>>>>> 59f9097d
     }
   }
   smartlist_add_all(fp_out, fp_tmp);
