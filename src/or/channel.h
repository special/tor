--- conflicted
+++ resolved
@@ -142,13 +142,9 @@
    * When we send CREATE cells along this connection, which half of the
    * space should we use?
    */
-<<<<<<< HEAD
   ENUM_BF(circ_id_type_t) circ_id_type:2;
-=======
-  circ_id_type_t circ_id_type:2;
   /** DOCDOC*/
   unsigned wide_circ_ids:1;
->>>>>>> 076654ce
   /*
    * Which circ_id do we try to use next on this connection?  This is
    * always in the range 0..1<<15-1.
