--- conflicted
+++ resolved
@@ -2952,14 +2952,9 @@
 int getinfo_helper_config(control_connection_t *conn,
                           const char *question, char **answer);
 
-<<<<<<< HEAD
 const char *tor_get_digests(void);
-int get_effective_bwrate(or_options_t *options);
-int get_effective_bwburst(or_options_t *options);
-=======
 uint32_t get_effective_bwrate(or_options_t *options);
 uint32_t get_effective_bwburst(or_options_t *options);
->>>>>>> 4577bda7
 
 #ifdef CONFIG_PRIVATE
 /* Used only by config.c and test.c */
