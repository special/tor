/* Copyright (c) 2001 Matej Pfajfar.
 * Copyright (c) 2001-2004, Roger Dingledine.
 * Copyright (c) 2004-2006, Roger Dingledine, Nick Mathewson.
 * Copyright (c) 2007-2009, The Tor Project, Inc. */
/* See LICENSE for licensing information */

/**
 * \file or.h
 * \brief Master header file for Tor-specific functionality.
 **/

#ifndef _TOR_OR_H
#define _TOR_OR_H

#include "orconfig.h"

#ifdef __COVERITY__
/* If we're building for a static analysis, turn on all the off-by-default
 * features. */
#ifndef INSTRUMENT_DOWNLOADS
#define INSTRUMENT_DOWNLOADS 1
#endif
#ifndef ENABLE_DIRREQ_STATS
#define ENABLE_DIRREQ_STATS 1
#endif
#ifndef ENABLE_BUFFER_STATS
#define ENABLE_BUFFER_STATS 1
#endif
#endif

#ifdef MS_WINDOWS
#define WIN32_WINNT 0x400
#define _WIN32_WINNT 0x400
#define WIN32_LEAN_AND_MEAN
#endif

#ifdef HAVE_UNISTD_H
#include <unistd.h>
#endif
#ifdef HAVE_SIGNAL_H
#include <signal.h>
#endif
#ifdef HAVE_NETDB_H
#include <netdb.h>
#endif
#ifdef HAVE_SYS_PARAM_H
#include <sys/param.h> /* FreeBSD needs this to know what version it is */
#endif
#include "torint.h"
#ifdef HAVE_SYS_WAIT_H
#include <sys/wait.h>
#endif
#ifdef HAVE_SYS_FCNTL_H
#include <sys/fcntl.h>
#endif
#ifdef HAVE_FCNTL_H
#include <fcntl.h>
#endif
#ifdef HAVE_SYS_IOCTL_H
#include <sys/ioctl.h>
#endif
#ifdef HAVE_SYS_UN_H
#include <sys/un.h>
#endif
#ifdef HAVE_SYS_STAT_H
#include <sys/stat.h>
#endif
#ifdef HAVE_ARPA_INET_H
#include <arpa/inet.h>
#endif
#ifdef HAVE_ERRNO_H
#include <errno.h>
#endif
#ifdef HAVE_ASSERT_H
#include <assert.h>
#endif
#ifdef HAVE_TIME_H
#include <time.h>
#endif

#ifdef MS_WINDOWS
#include <io.h>
#include <process.h>
#include <direct.h>
#include <windows.h>
#define snprintf _snprintf
#endif

#include "crypto.h"
#include "tortls.h"
#include "log.h"
#include "compat.h"
#include "container.h"
#include "util.h"
#include "torgzip.h"
#include "address.h"
#include "compat_libevent.h"

/* These signals are defined to help control_signal_act work.
 */
#ifndef SIGHUP
#define SIGHUP 1
#endif
#ifndef SIGINT
#define SIGINT 2
#endif
#ifndef SIGUSR1
#define SIGUSR1 10
#endif
#ifndef SIGUSR2
#define SIGUSR2 12
#endif
#ifndef SIGTERM
#define SIGTERM 15
#endif
/* Controller signals start at a high number so we don't
 * conflict with system-defined signals. */
#define SIGNEWNYM 129
#define SIGCLEARDNSCACHE 130

#if (SIZEOF_CELL_T != 0)
/* On Irix, stdlib.h defines a cell_t type, so we need to make sure
 * that our stuff always calls cell_t something different. */
#define cell_t tor_cell_t
#endif

/** Length of longest allowable configured nickname. */
#define MAX_NICKNAME_LEN 19
/** Length of a router identity encoded as a hexadecimal digest, plus
 * possible dollar sign. */
#define MAX_HEX_NICKNAME_LEN (HEX_DIGEST_LEN+1)
/** Maximum length of verbose router identifier: dollar sign, hex ID digest,
 * equal sign or tilde, nickname. */
#define MAX_VERBOSE_NICKNAME_LEN (1+HEX_DIGEST_LEN+1+MAX_NICKNAME_LEN)

/** Maximum size, in bytes, for resized buffers. */
#define MAX_BUF_SIZE ((1<<24)-1) /* 16MB-1 */
/** Maximum size, in bytes, for any directory object that we've downloaded. */
#define MAX_DIR_DL_SIZE MAX_BUF_SIZE

/** For HTTP parsing: Maximum number of bytes we'll accept in the headers
 * of an HTTP request or response. */
#define MAX_HEADERS_SIZE 50000
/** Maximum size, in bytes, for any directory object that we're accepting
 * as an upload. */
#define MAX_DIR_UL_SIZE MAX_BUF_SIZE

/** Maximum size, in bytes, of a single router descriptor uploaded to us
 * as a directory authority. Caches and clients fetch whatever descriptors
 * the authorities tell them to fetch, and don't care about size. */
#define MAX_DESCRIPTOR_UPLOAD_SIZE 20000

/** Maximum size of a single extrainfo document, as above. */
#define MAX_EXTRAINFO_UPLOAD_SIZE 50000

/** How long do we keep DNS cache entries before purging them (regardless of
 * their TTL)? */
#define MAX_DNS_ENTRY_AGE (30*60)
/** How long do we cache/tell clients to cache DNS records when no TTL is
 * known? */
#define DEFAULT_DNS_TTL (30*60)
/** How long can a TTL be before we stop believing it? */
#define MAX_DNS_TTL (3*60*60)
/** How small can a TTL be before we stop believing it?  Provides rudimentary
 * pinning. */
#define MIN_DNS_TTL (60)

/** How often do we rotate onion keys? */
#define MIN_ONION_KEY_LIFETIME (7*24*60*60)
/** How often do we rotate TLS contexts? */
#define MAX_SSL_KEY_LIFETIME (2*60*60)

/** How old do we allow a router to get before removing it
 * from the router list? In seconds. */
#define ROUTER_MAX_AGE (60*60*48)
/** How old can a router get before we (as a server) will no longer
 * consider it live? In seconds. */
#define ROUTER_MAX_AGE_TO_PUBLISH (60*60*20)
/** How old do we let a saved descriptor get before force-removing it? */
#define OLD_ROUTER_DESC_MAX_AGE (60*60*24*5)

/** Possible rules for generating circuit IDs on an OR connection. */
typedef enum {
  CIRC_ID_TYPE_LOWER=0, /**< Pick from 0..1<<15-1. */
  CIRC_ID_TYPE_HIGHER=1, /**< Pick from 1<<15..1<<16-1. */
  /** The other side of a connection is an OP: never create circuits to it,
   * and let it use any circuit ID it wants. */
  CIRC_ID_TYPE_NEITHER=2
} circ_id_type_t;

#define _CONN_TYPE_MIN 3
/** Type for sockets listening for OR connections. */
#define CONN_TYPE_OR_LISTENER 3
/** A bidirectional TLS connection transmitting a sequence of cells.
 * May be from an OR to an OR, or from an OP to an OR. */
#define CONN_TYPE_OR 4
/** A TCP connection from an onion router to a stream's destination. */
#define CONN_TYPE_EXIT 5
/** Type for sockets listening for SOCKS connections. */
#define CONN_TYPE_AP_LISTENER 6
/** A SOCKS proxy connection from the user application to the onion
 * proxy. */
#define CONN_TYPE_AP 7
/** Type for sockets listening for HTTP connections to the directory server. */
#define CONN_TYPE_DIR_LISTENER 8
/** Type for HTTP connections to the directory server. */
#define CONN_TYPE_DIR 9
/** Connection from the main process to a CPU worker process. */
#define CONN_TYPE_CPUWORKER 10
/** Type for listening for connections from user interface process. */
#define CONN_TYPE_CONTROL_LISTENER 11
/** Type for connections from user interface process. */
#define CONN_TYPE_CONTROL 12
/** Type for sockets listening for transparent connections redirected by pf or
 * netfilter. */
#define CONN_TYPE_AP_TRANS_LISTENER 13
/** Type for sockets listening for transparent connections redirected by
 * natd. */
#define CONN_TYPE_AP_NATD_LISTENER 14
/** Type for sockets listening for DNS requests. */
#define CONN_TYPE_AP_DNS_LISTENER 15
#define _CONN_TYPE_MAX 15
/* !!!! If _CONN_TYPE_MAX is ever over 15, we must grow the type field in
 * connection_t. */

/* Proxy client types */
#define PROXY_NONE 0
#define PROXY_CONNECT 1
#define PROXY_SOCKS4 2
#define PROXY_SOCKS5 3

/* Proxy client handshake states */
#define PROXY_HTTPS_WANT_CONNECT_OK 1
#define PROXY_SOCKS4_WANT_CONNECT_OK 2
#define PROXY_SOCKS5_WANT_AUTH_METHOD_NONE 3
#define PROXY_SOCKS5_WANT_AUTH_METHOD_RFC1929 4
#define PROXY_SOCKS5_WANT_AUTH_RFC1929_OK 5
#define PROXY_SOCKS5_WANT_CONNECT_OK 6
#define PROXY_CONNECTED 7

/** True iff <b>x</b> is an edge connection. */
#define CONN_IS_EDGE(x) \
  ((x)->type == CONN_TYPE_EXIT || (x)->type == CONN_TYPE_AP)

/** State for any listener connection. */
#define LISTENER_STATE_READY 0

#define _CPUWORKER_STATE_MIN 1
/** State for a connection to a cpuworker process that's idle. */
#define CPUWORKER_STATE_IDLE 1
/** State for a connection to a cpuworker process that's processing a
 * handshake. */
#define CPUWORKER_STATE_BUSY_ONION 2
#define _CPUWORKER_STATE_MAX 2

#define CPUWORKER_TASK_ONION CPUWORKER_STATE_BUSY_ONION

#define _OR_CONN_STATE_MIN 1
/** State for a connection to an OR: waiting for connect() to finish. */
#define OR_CONN_STATE_CONNECTING 1
/** State for a connection to an OR: waiting for proxy handshake to complete */
#define OR_CONN_STATE_PROXY_HANDSHAKING 2
/** State for a connection to an OR or client: SSL is handshaking, not done
 * yet. */
#define OR_CONN_STATE_TLS_HANDSHAKING 3
/** State for a connection to an OR: We're doing a second SSL handshake for
 * renegotiation purposes. */
#define OR_CONN_STATE_TLS_CLIENT_RENEGOTIATING 4
/** State for a connection at an OR: We're waiting for the client to
 * renegotiate. */
#define OR_CONN_STATE_TLS_SERVER_RENEGOTIATING 5
/** State for a connection to an OR: We're done with our SSL handshake, but we
 * haven't yet negotiated link protocol versions and sent a netinfo cell.
 */
#define OR_CONN_STATE_OR_HANDSHAKING 6
/** State for a connection to an OR: Ready to send/receive cells. */
#define OR_CONN_STATE_OPEN 7
#define _OR_CONN_STATE_MAX 7

#define _EXIT_CONN_STATE_MIN 1
/** State for an exit connection: waiting for response from DNS farm. */
#define EXIT_CONN_STATE_RESOLVING 1
/** State for an exit connection: waiting for connect() to finish. */
#define EXIT_CONN_STATE_CONNECTING 2
/** State for an exit connection: open and ready to transmit data. */
#define EXIT_CONN_STATE_OPEN 3
/** State for an exit connection: waiting to be removed. */
#define EXIT_CONN_STATE_RESOLVEFAILED 4
#define _EXIT_CONN_STATE_MAX 4

/* The AP state values must be disjoint from the EXIT state values. */
#define _AP_CONN_STATE_MIN 5
/** State for a SOCKS connection: waiting for SOCKS request. */
#define AP_CONN_STATE_SOCKS_WAIT 5
/** State for a SOCKS connection: got a y.onion URL; waiting to receive
 * rendezvous descriptor. */
#define AP_CONN_STATE_RENDDESC_WAIT 6
/** The controller will attach this connection to a circuit; it isn't our
 * job to do so. */
#define AP_CONN_STATE_CONTROLLER_WAIT 7
/** State for a SOCKS connection: waiting for a completed circuit. */
#define AP_CONN_STATE_CIRCUIT_WAIT 8
/** State for a SOCKS connection: sent BEGIN, waiting for CONNECTED. */
#define AP_CONN_STATE_CONNECT_WAIT 9
/** State for a SOCKS connection: sent RESOLVE, waiting for RESOLVED. */
#define AP_CONN_STATE_RESOLVE_WAIT 10
/** State for a SOCKS connection: ready to send and receive. */
#define AP_CONN_STATE_OPEN 11
/** State for a transparent natd connection: waiting for original
 * destination. */
#define AP_CONN_STATE_NATD_WAIT 12
#define _AP_CONN_STATE_MAX 12

/** True iff the AP_CONN_STATE_* value <b>s</b> means that the corresponding
 * edge connection is not attached to any circuit. */
#define AP_CONN_STATE_IS_UNATTACHED(s) \
  ((s) <= AP_CONN_STATE_CIRCUIT_WAIT || (s) == AP_CONN_STATE_NATD_WAIT)

#define _DIR_CONN_STATE_MIN 1
/** State for connection to directory server: waiting for connect(). */
#define DIR_CONN_STATE_CONNECTING 1
/** State for connection to directory server: sending HTTP request. */
#define DIR_CONN_STATE_CLIENT_SENDING 2
/** State for connection to directory server: reading HTTP response. */
#define DIR_CONN_STATE_CLIENT_READING 3
/** State for connection to directory server: happy and finished. */
#define DIR_CONN_STATE_CLIENT_FINISHED 4
/** State for connection at directory server: waiting for HTTP request. */
#define DIR_CONN_STATE_SERVER_COMMAND_WAIT 5
/** State for connection at directory server: sending HTTP response. */
#define DIR_CONN_STATE_SERVER_WRITING 6
#define _DIR_CONN_STATE_MAX 6

/** True iff the purpose of <b>conn</b> means that it's a server-side
 * directory connection. */
#define DIR_CONN_IS_SERVER(conn) ((conn)->purpose == DIR_PURPOSE_SERVER)

#define _CONTROL_CONN_STATE_MIN 1
/** State for a control connection: Authenticated and accepting v1 commands. */
#define CONTROL_CONN_STATE_OPEN 1
/** State for a control connection: Waiting for authentication; speaking
 * protocol v1. */
#define CONTROL_CONN_STATE_NEEDAUTH 2
#define _CONTROL_CONN_STATE_MAX 2

#define _DIR_PURPOSE_MIN 3
/** A connection to a directory server: download a rendezvous
 * descriptor. */
#define DIR_PURPOSE_FETCH_RENDDESC 3
/** A connection to a directory server: set after a rendezvous
 * descriptor is downloaded. */
#define DIR_PURPOSE_HAS_FETCHED_RENDDESC 4
/** A connection to a directory server: download one or more v2
 * network-status objects */
#define DIR_PURPOSE_FETCH_V2_NETWORKSTATUS 5
/** A connection to a directory server: download one or more server
 * descriptors. */
#define DIR_PURPOSE_FETCH_SERVERDESC 6
/** A connection to a directory server: download one or more extra-info
 * documents. */
#define DIR_PURPOSE_FETCH_EXTRAINFO 7
/** A connection to a directory server: upload a server descriptor. */
#define DIR_PURPOSE_UPLOAD_DIR 8
/** A connection to a directory server: upload a rendezvous
 * descriptor. */
#define DIR_PURPOSE_UPLOAD_RENDDESC 9
/** A connection to a directory server: upload a v3 networkstatus vote. */
#define DIR_PURPOSE_UPLOAD_VOTE 10
/** A connection to a directory server: upload a v3 consensus signature */
#define DIR_PURPOSE_UPLOAD_SIGNATURES 11
/** A connection to a directory server: download one or more v3 networkstatus
 * votes. */
#define DIR_PURPOSE_FETCH_STATUS_VOTE 12
/** A connection to a directory server: download a v3 detached signatures
 * object for a consensus. */
#define DIR_PURPOSE_FETCH_DETACHED_SIGNATURES 13
/** A connection to a directory server: download a v3 networkstatus
 * consensus. */
#define DIR_PURPOSE_FETCH_CONSENSUS 14
/** A connection to a directory server: download one or more directory
 * authority certificates. */
#define DIR_PURPOSE_FETCH_CERTIFICATE 15

/** Purpose for connection at a directory server. */
#define DIR_PURPOSE_SERVER 16
/** A connection to a hidden service directory server: upload a v2 rendezvous
 * descriptor. */
#define DIR_PURPOSE_UPLOAD_RENDDESC_V2 17
/** A connection to a hidden service directory server: download a v2 rendezvous
 * descriptor. */
#define DIR_PURPOSE_FETCH_RENDDESC_V2 18
#define _DIR_PURPOSE_MAX 18

/** True iff <b>p</b> is a purpose corresponding to uploading data to a
 * directory server. */
#define DIR_PURPOSE_IS_UPLOAD(p)                \
  ((p)==DIR_PURPOSE_UPLOAD_DIR ||               \
   (p)==DIR_PURPOSE_UPLOAD_RENDDESC ||          \
   (p)==DIR_PURPOSE_UPLOAD_VOTE ||              \
   (p)==DIR_PURPOSE_UPLOAD_SIGNATURES)

#define _EXIT_PURPOSE_MIN 1
/** This exit stream wants to do an ordinary connect. */
#define EXIT_PURPOSE_CONNECT 1
/** This exit stream wants to do a resolve (either normal or reverse). */
#define EXIT_PURPOSE_RESOLVE 2
#define _EXIT_PURPOSE_MAX 2

/* !!!! If any connection purpose is ever over 31, we must grow the type
 * field in connection_t. */

/** Circuit state: I'm the origin, still haven't done all my handshakes. */
#define CIRCUIT_STATE_BUILDING 0
/** Circuit state: Waiting to process the onionskin. */
#define CIRCUIT_STATE_ONIONSKIN_PENDING 1
/** Circuit state: I'd like to deliver a create, but my n_conn is still
 * connecting. */
#define CIRCUIT_STATE_OR_WAIT 2
/** Circuit state: onionskin(s) processed, ready to send/receive cells. */
#define CIRCUIT_STATE_OPEN 3

#define _CIRCUIT_PURPOSE_MIN 1

/* these circuits were initiated elsewhere */
#define _CIRCUIT_PURPOSE_OR_MIN 1
/** OR-side circuit purpose: normal circuit, at OR. */
#define CIRCUIT_PURPOSE_OR 1
/** OR-side circuit purpose: At OR, from Bob, waiting for intro from Alices. */
#define CIRCUIT_PURPOSE_INTRO_POINT 2
/** OR-side circuit purpose: At OR, from Alice, waiting for Bob. */
#define CIRCUIT_PURPOSE_REND_POINT_WAITING 3
/** OR-side circuit purpose: At OR, both circuits have this purpose. */
#define CIRCUIT_PURPOSE_REND_ESTABLISHED 4
#define _CIRCUIT_PURPOSE_OR_MAX 4

/* these circuits originate at this node */

/* here's how circ client-side purposes work:
 *   normal circuits are C_GENERAL.
 *   circuits that are c_introducing are either on their way to
 *     becoming open, or they are open and waiting for a
 *     suitable rendcirc before they send the intro.
 *   circuits that are c_introduce_ack_wait have sent the intro,
 *     but haven't gotten a response yet.
 *   circuits that are c_establish_rend are either on their way
 *     to becoming open, or they are open and have sent the
 *     establish_rendezvous cell but haven't received an ack.
 *   circuits that are c_rend_ready are open and have received a
 *     rend ack, but haven't heard from bob yet. if they have a
 *     buildstate->pending_final_cpath then they're expecting a
 *     cell from bob, else they're not.
 *   circuits that are c_rend_ready_intro_acked are open, and
 *     some intro circ has sent its intro and received an ack.
 *   circuits that are c_rend_joined are open, have heard from
 *     bob, and are talking to him.
 */
/** Client-side circuit purpose: Normal circuit, with cpath. */
#define CIRCUIT_PURPOSE_C_GENERAL 5
/** Client-side circuit purpose: at Alice, connecting to intro point. */
#define CIRCUIT_PURPOSE_C_INTRODUCING 6
/** Client-side circuit purpose: at Alice, sent INTRODUCE1 to intro point,
 * waiting for ACK/NAK. */
#define CIRCUIT_PURPOSE_C_INTRODUCE_ACK_WAIT 7
/** Client-side circuit purpose: at Alice, introduced and acked, closing. */
#define CIRCUIT_PURPOSE_C_INTRODUCE_ACKED 8
/** Client-side circuit purpose: at Alice, waiting for ack. */
#define CIRCUIT_PURPOSE_C_ESTABLISH_REND 9
/** Client-side circuit purpose: at Alice, waiting for Bob. */
#define CIRCUIT_PURPOSE_C_REND_READY 10
/** Client-side circuit purpose: at Alice, waiting for Bob, INTRODUCE
 * has been acknowledged. */
#define CIRCUIT_PURPOSE_C_REND_READY_INTRO_ACKED 11
/** Client-side circuit purpose: at Alice, rendezvous established. */
#define CIRCUIT_PURPOSE_C_REND_JOINED 12

#define _CIRCUIT_PURPOSE_C_MAX 12

/** Hidden-service-side circuit purpose: at Bob, waiting for introductions. */
#define CIRCUIT_PURPOSE_S_ESTABLISH_INTRO 13
/** Hidden-service-side circuit purpose: at Bob, successfully established
 * intro. */
#define CIRCUIT_PURPOSE_S_INTRO 14
/** Hidden-service-side circuit purpose: at Bob, connecting to rend point. */
#define CIRCUIT_PURPOSE_S_CONNECT_REND 15
/** Hidden-service-side circuit purpose: at Bob, rendezvous established. */
#define CIRCUIT_PURPOSE_S_REND_JOINED 16
/** A testing circuit; not meant to be used for actual traffic. */
#define CIRCUIT_PURPOSE_TESTING 17
/** A controller made this circuit and Tor should not use it. */
#define CIRCUIT_PURPOSE_CONTROLLER 18
#define _CIRCUIT_PURPOSE_MAX 18
/** A catch-all for unrecognized purposes. Currently we don't expect
 * to make or see any circuits with this purpose. */
#define CIRCUIT_PURPOSE_UNKNOWN 255

/** True iff the circuit purpose <b>p</b> is for a circuit that
 * originated at this node. */
#define CIRCUIT_PURPOSE_IS_ORIGIN(p) ((p)>_CIRCUIT_PURPOSE_OR_MAX)
/** True iff the circuit purpose <b>p</b> is for a circuit that originated
 * here to serve as a client.  (Hidden services don't count here.) */
#define CIRCUIT_PURPOSE_IS_CLIENT(p)  \
  ((p)> _CIRCUIT_PURPOSE_OR_MAX &&    \
   (p)<=_CIRCUIT_PURPOSE_C_MAX)
/** True iff the circuit_t <b>c</b> is actually an origin_circuit_t. */
#define CIRCUIT_IS_ORIGIN(c) (CIRCUIT_PURPOSE_IS_ORIGIN((c)->purpose))
/** True iff the circuit purpose <b>p</b> is for an established rendezvous
 * circuit. */
#define CIRCUIT_PURPOSE_IS_ESTABLISHED_REND(p) \
  ((p) == CIRCUIT_PURPOSE_C_REND_JOINED ||     \
   (p) == CIRCUIT_PURPOSE_S_REND_JOINED)

/** How many circuits do we want simultaneously in-progress to handle
 * a given stream? */
#define MIN_CIRCUITS_HANDLING_STREAM 2

/* These RELAY_COMMAND constants define values for relay cell commands, and
* must match those defined in tor-spec.txt. */
#define RELAY_COMMAND_BEGIN 1
#define RELAY_COMMAND_DATA 2
#define RELAY_COMMAND_END 3
#define RELAY_COMMAND_CONNECTED 4
#define RELAY_COMMAND_SENDME 5
#define RELAY_COMMAND_EXTEND 6
#define RELAY_COMMAND_EXTENDED 7
#define RELAY_COMMAND_TRUNCATE 8
#define RELAY_COMMAND_TRUNCATED 9
#define RELAY_COMMAND_DROP 10
#define RELAY_COMMAND_RESOLVE 11
#define RELAY_COMMAND_RESOLVED 12
#define RELAY_COMMAND_BEGIN_DIR 13

#define RELAY_COMMAND_ESTABLISH_INTRO 32
#define RELAY_COMMAND_ESTABLISH_RENDEZVOUS 33
#define RELAY_COMMAND_INTRODUCE1 34
#define RELAY_COMMAND_INTRODUCE2 35
#define RELAY_COMMAND_RENDEZVOUS1 36
#define RELAY_COMMAND_RENDEZVOUS2 37
#define RELAY_COMMAND_INTRO_ESTABLISHED 38
#define RELAY_COMMAND_RENDEZVOUS_ESTABLISHED 39
#define RELAY_COMMAND_INTRODUCE_ACK 40

/* Reasons why an OR connection is closed. */
#define END_OR_CONN_REASON_DONE           1
#define END_OR_CONN_REASON_REFUSED        2 /* connection refused */
#define END_OR_CONN_REASON_OR_IDENTITY    3
#define END_OR_CONN_REASON_CONNRESET      4 /* connection reset by peer */
#define END_OR_CONN_REASON_TIMEOUT        5
#define END_OR_CONN_REASON_NO_ROUTE       6 /* no route to host/net */
#define END_OR_CONN_REASON_IO_ERROR       7 /* read/write error */
#define END_OR_CONN_REASON_RESOURCE_LIMIT 8 /* sockets, buffers, etc */
#define END_OR_CONN_REASON_MISC           9

/* Reasons why we (or a remote OR) might close a stream. See tor-spec.txt for
 * documentation of these.  The values must match. */
#define END_STREAM_REASON_MISC 1
#define END_STREAM_REASON_RESOLVEFAILED 2
#define END_STREAM_REASON_CONNECTREFUSED 3
#define END_STREAM_REASON_EXITPOLICY 4
#define END_STREAM_REASON_DESTROY 5
#define END_STREAM_REASON_DONE 6
#define END_STREAM_REASON_TIMEOUT 7
/* 8 is unallocated for historical reasons. */
#define END_STREAM_REASON_HIBERNATING 9
#define END_STREAM_REASON_INTERNAL 10
#define END_STREAM_REASON_RESOURCELIMIT 11
#define END_STREAM_REASON_CONNRESET 12
#define END_STREAM_REASON_TORPROTOCOL 13
#define END_STREAM_REASON_NOTDIRECTORY 14
#define END_STREAM_REASON_ENTRYPOLICY 15

/* These high-numbered end reasons are not part of the official spec,
 * and are not intended to be put in relay end cells. They are here
 * to be more informative when sending back socks replies to the
 * application. */
/* XXXX 256 is no longer used; feel free to reuse it. */
/** We were unable to attach the connection to any circuit at all. */
/* XXXX the ways we use this one don't make a lot of sense. */
#define END_STREAM_REASON_CANT_ATTACH 257
/** We can't connect to any directories at all, so we killed our streams
 * before they can time out. */
#define END_STREAM_REASON_NET_UNREACHABLE 258
/** This is a SOCKS connection, and the client used (or misused) the SOCKS
 * protocol in a way we couldn't handle. */
#define END_STREAM_REASON_SOCKSPROTOCOL 259
/** This is a transparent proxy connection, but we can't extract the original
 * target address:port. */
#define END_STREAM_REASON_CANT_FETCH_ORIG_DEST 260
/** This is a connection on the NATD port, and the destination IP:Port was
 * either ill-formed or out-of-range. */
#define END_STREAM_REASON_INVALID_NATD_DEST 261

/** Bitwise-and this value with endreason to mask out all flags. */
#define END_STREAM_REASON_MASK 511

/** Bitwise-or this with the argument to control_event_stream_status
 * to indicate that the reason came from an END cell. */
#define END_STREAM_REASON_FLAG_REMOTE 512
/** Bitwise-or this with the argument to control_event_stream_status
 * to indicate that we already sent a CLOSED stream event. */
#define END_STREAM_REASON_FLAG_ALREADY_SENT_CLOSED 1024
/** Bitwise-or this with endreason to indicate that we already sent
 * a socks reply, and no further reply needs to be sent from
 * connection_mark_unattached_ap(). */
#define END_STREAM_REASON_FLAG_ALREADY_SOCKS_REPLIED 2048

/** Reason for remapping an AP connection's address: we have a cached
 * answer. */
#define REMAP_STREAM_SOURCE_CACHE 1
/** Reason for remapping an AP connection's address: the exit node told us an
 * answer. */
#define REMAP_STREAM_SOURCE_EXIT 2

/* 'type' values to use in RESOLVED cells.  Specified in tor-spec.txt. */
#define RESOLVED_TYPE_HOSTNAME 0
#define RESOLVED_TYPE_IPV4 4
#define RESOLVED_TYPE_IPV6 6
#define RESOLVED_TYPE_ERROR_TRANSIENT 0xF0
#define RESOLVED_TYPE_ERROR 0xF1

/* Negative reasons are internal: we never send them in a DESTROY or TRUNCATE
 * call; they only go to the controller for tracking  */
/** We couldn't build a path for this circuit. */
#define END_CIRC_REASON_NOPATH          -2
/** Catch-all "other" reason for closing origin circuits. */
#define END_CIRC_AT_ORIGIN              -1

/* Reasons why we (or a remote OR) might close a circuit. See tor-spec.txt for
 * documentation of these. */
#define _END_CIRC_REASON_MIN            0
#define END_CIRC_REASON_NONE            0
#define END_CIRC_REASON_TORPROTOCOL     1
#define END_CIRC_REASON_INTERNAL        2
#define END_CIRC_REASON_REQUESTED       3
#define END_CIRC_REASON_HIBERNATING     4
#define END_CIRC_REASON_RESOURCELIMIT   5
#define END_CIRC_REASON_CONNECTFAILED   6
#define END_CIRC_REASON_OR_IDENTITY     7
#define END_CIRC_REASON_OR_CONN_CLOSED  8
#define END_CIRC_REASON_FINISHED        9
#define END_CIRC_REASON_TIMEOUT         10
#define END_CIRC_REASON_DESTROYED       11
#define END_CIRC_REASON_NOSUCHSERVICE   12
#define _END_CIRC_REASON_MAX            12

/** Bitwise-OR this with the argument to circuit_mark_for_close() or
 * control_event_circuit_status() to indicate that the reason was
 * passed through from a destroy or truncate cell. */
#define END_CIRC_REASON_FLAG_REMOTE     512

/** Length of 'y' portion of 'y.onion' URL. */
#define REND_SERVICE_ID_LEN_BASE32 16

/** Length of 'y.onion' including '.onion' URL. */
#define REND_SERVICE_ADDRESS_LEN (16+1+5)

/** Length of a binary-encoded rendezvous service ID. */
#define REND_SERVICE_ID_LEN 10

/** Time period for which a v2 descriptor will be valid. */
#define REND_TIME_PERIOD_V2_DESC_VALIDITY (24*60*60)

/** Time period within which two sets of v2 descriptors will be uploaded in
 * parallel. */
#define REND_TIME_PERIOD_OVERLAPPING_V2_DESCS (60*60)

/** Number of non-consecutive replicas (i.e. distributed somewhere
 * in the ring) for a descriptor. */
#define REND_NUMBER_OF_NON_CONSECUTIVE_REPLICAS 2

/** Number of consecutive replicas for a descriptor. */
#define REND_NUMBER_OF_CONSECUTIVE_REPLICAS 3

/** Length of v2 descriptor ID (32 base32 chars = 160 bits). */
#define REND_DESC_ID_V2_LEN_BASE32 32

/** Length of the base32-encoded secret ID part of versioned hidden service
 * descriptors. */
#define REND_SECRET_ID_PART_LEN_BASE32 32

/** Length of the base32-encoded hash of an introduction point's
 * identity key. */
#define REND_INTRO_POINT_ID_LEN_BASE32 32

/** Length of the descriptor cookie that is used for client authorization
 * to hidden services. */
#define REND_DESC_COOKIE_LEN 16

/** Length of the base64-encoded descriptor cookie that is used for
 * exchanging client authorization between hidden service and client. */
#define REND_DESC_COOKIE_LEN_BASE64 22

/** Length of client identifier in encrypted introduction points for hidden
 * service authorization type 'basic'. */
#define REND_BASIC_AUTH_CLIENT_ID_LEN 4

/** Multiple of the number of clients to which the real number of clients
 * is padded with fake clients for hidden service authorization type
 * 'basic'. */
#define REND_BASIC_AUTH_CLIENT_MULTIPLE 16

/** Length of client entry consisting of client identifier and encrypted
 * session key for hidden service authorization type 'basic'. */
#define REND_BASIC_AUTH_CLIENT_ENTRY_LEN (REND_BASIC_AUTH_CLIENT_ID_LEN \
                                          + CIPHER_KEY_LEN)

/** Maximum size of v2 hidden service descriptors. */
#define REND_DESC_MAX_SIZE (20 * 1024)

/** Legal characters for use in authorized client names for a hidden
 * service. */
#define REND_LEGAL_CLIENTNAME_CHARACTERS \
  "abcdefghijklmnopqrstuvwxyzABCDEFGHIJKLMNOPQRSTUVWXYZ0123456789+-_"

/** Maximum length of authorized client names for a hidden service. */
#define REND_CLIENTNAME_MAX_LEN 16

/** Length of the rendezvous cookie that is used to connect circuits at the
 * rendezvous point. */
#define REND_COOKIE_LEN DIGEST_LEN

/** Client authorization type that a hidden service performs. */
typedef enum rend_auth_type_t {
  REND_NO_AUTH      = 0,
  REND_BASIC_AUTH   = 1,
  REND_STEALTH_AUTH = 2,
} rend_auth_type_t;

/** Client-side configuration of authorization for a hidden service. */
typedef struct rend_service_authorization_t {
  char descriptor_cookie[REND_DESC_COOKIE_LEN];
  char onion_address[REND_SERVICE_ADDRESS_LEN+1];
  rend_auth_type_t auth_type;
} rend_service_authorization_t;

/** Client- and server-side data that is used for hidden service connection
 * establishment. Not all fields contain data depending on where this struct
 * is used. */
typedef struct rend_data_t {
  /** Onion address (without the .onion part) that a client requests. */
  char onion_address[REND_SERVICE_ID_LEN_BASE32+1];

  /** (Optional) descriptor cookie that is used by a client. */
  char descriptor_cookie[REND_DESC_COOKIE_LEN];

  /** Authorization type for accessing a service used by a client. */
  rend_auth_type_t auth_type;

  /** Hash of the hidden service's PK used by a service. */
  char rend_pk_digest[DIGEST_LEN];

  /** Rendezvous cookie used by both, client and service. */
  char rend_cookie[REND_COOKIE_LEN];
} rend_data_t;

/** Time interval for tracking possible replays of INTRODUCE2 cells.
 * Incoming cells with timestamps half of this interval in the past or
 * future are dropped immediately. */
#define REND_REPLAY_TIME_INTERVAL (60 * 60)

/** Used to indicate which way a cell is going on a circuit. */
typedef enum {
  CELL_DIRECTION_IN=1, /**< The cell is moving towards the origin. */
  CELL_DIRECTION_OUT=2, /**< The cell is moving away from the origin. */
} cell_direction_t;

/** Initial value for both sides of a circuit transmission window when the
 * circuit is initialized.  Measured in cells. */
#define CIRCWINDOW_START 1000
/** Amount to increment a circuit window when we get a circuit SENDME. */
#define CIRCWINDOW_INCREMENT 100
/** Initial value on both sides of a stream transmission window when the
 * stream is initialized.  Measured in cells. */
#define STREAMWINDOW_START 500
/** Amount to increment a stream window when we get a stream SENDME. */
#define STREAMWINDOW_INCREMENT 50

/* Cell commands.  These values are defined in tor-spec.txt. */
#define CELL_PADDING 0
#define CELL_CREATE 1
#define CELL_CREATED 2
#define CELL_RELAY 3
#define CELL_DESTROY 4
#define CELL_CREATE_FAST 5
#define CELL_CREATED_FAST 6
#define CELL_VERSIONS 7
#define CELL_NETINFO 8
#define CELL_RELAY_EARLY 9

/** True iff the cell command <b>x</b> is one that implies a variable-length
 * cell. */
#define CELL_COMMAND_IS_VAR_LENGTH(x) ((x) == CELL_VERSIONS)

/** How long to test reachability before complaining to the user. */
#define TIMEOUT_UNTIL_UNREACHABILITY_COMPLAINT (20*60)

/** Legal characters in a nickname. */
#define LEGAL_NICKNAME_CHARACTERS \
  "abcdefghijklmnopqrstuvwxyzABCDEFGHIJKLMNOPQRSTUVWXYZ0123456789"

/** Name to use in client TLS certificates if no nickname is given. Once
 * Tor 0.1.2.x is obsolete, we can remove this. */
#define DEFAULT_CLIENT_NICKNAME "client"

/** Number of bytes in a SOCKS4 header. */
#define SOCKS4_NETWORK_LEN 8

/*
 * Relay payload:
 *         Relay command           [1 byte]
 *         Recognized              [2 bytes]
 *         Stream ID               [2 bytes]
 *         Partial SHA-1           [4 bytes]
 *         Length                  [2 bytes]
 *         Relay payload           [498 bytes]
 */

/** Number of bytes in a cell, minus cell header. */
#define CELL_PAYLOAD_SIZE 509
/** Number of bytes in a cell transmitted over the network. */
#define CELL_NETWORK_SIZE 512

/** Length of a header on a variable-length cell. */
#define VAR_CELL_HEADER_SIZE 5

/** Number of bytes in a relay cell's header (not including general cell
 * header). */
#define RELAY_HEADER_SIZE (1+2+2+4+2)
/** Largest number of bytes that can fit in a relay cell payload. */
#define RELAY_PAYLOAD_SIZE (CELL_PAYLOAD_SIZE-RELAY_HEADER_SIZE)

/** Identifies a circuit on an or_connection */
typedef uint16_t circid_t;
/** Identifies a stream on a circuit */
typedef uint16_t streamid_t;

/** Parsed onion routing cell.  All communication between nodes
 * is via cells. */
typedef struct cell_t {
  circid_t circ_id; /**< Circuit which received the cell. */
  uint8_t command; /**< Type of the cell: one of CELL_PADDING, CELL_CREATE,
                    * CELL_DESTROY, etc */
  char payload[CELL_PAYLOAD_SIZE]; /**< Cell body. */
} cell_t;

/** Parsed variable-length onion routing cell. */
typedef struct var_cell_t {
  uint8_t command;
  circid_t circ_id;
  uint16_t payload_len;
  char payload[1];
} var_cell_t;

/** A cell as packed for writing to the network. */
typedef struct packed_cell_t {
  struct packed_cell_t *next; /**< Next cell queued on this circuit. */
  char body[CELL_NETWORK_SIZE]; /**< Cell as packed for network. */
#ifdef ENABLE_BUFFER_STATS
  struct timeval packed_timeval; /**< When was this cell packed? */
#endif
} packed_cell_t;

/** A queue of cells on a circuit, waiting to be added to the
 * or_connection_t's outbuf. */
typedef struct cell_queue_t {
  packed_cell_t *head; /**< The first cell, or NULL if the queue is empty. */
  packed_cell_t *tail; /**< The last cell, or NULL if the queue is empty. */
  int n; /**< The number of cells in the queue. */
} cell_queue_t;

/** Beginning of a RELAY cell payload. */
typedef struct {
  uint8_t command; /**< The end-to-end relay command. */
  uint16_t recognized; /**< Used to tell whether cell is for us. */
  streamid_t stream_id; /**< Which stream is this cell associated with? */
  char integrity[4]; /**< Used to tell whether cell is corrupted. */
  uint16_t length; /**< How long is the payload body? */
} relay_header_t;

typedef struct buf_t buf_t;
typedef struct socks_request_t socks_request_t;

/* Values for connection_t.magic: used to make sure that downcasts (casts from
* connection_t to foo_connection_t) are safe. */
#define BASE_CONNECTION_MAGIC 0x7C3C304Eu
#define OR_CONNECTION_MAGIC 0x7D31FF03u
#define EDGE_CONNECTION_MAGIC 0xF0374013u
#define DIR_CONNECTION_MAGIC 0x9988ffeeu
#define CONTROL_CONNECTION_MAGIC 0x8abc765du

/** Description of a connection to another host or process, and associated
 * data.
 *
 * A connection is named based on what it's connected to -- an "OR
 * connection" has a Tor node on the other end, an "exit
 * connection" has a website or other server on the other end, and an
 * "AP connection" has an application proxy (and thus a user) on the
 * other end.
 *
 * Every connection has a type and a state.  Connections never change
 * their type, but can go through many state changes in their lifetime.
 *
 * Every connection has two associated input and output buffers.
 * Listeners don't use them.  For non-listener connections, incoming
 * data is appended to conn->inbuf, and outgoing data is taken from
 * conn->outbuf.  Connections differ primarily in the functions called
 * to fill and drain these buffers.
 */
typedef struct connection_t {
  uint32_t magic; /**< For memory debugging: must equal one of
                   * *_CONNECTION_MAGIC. */

  uint8_t state; /**< Current state of this connection. */
  unsigned int type:4; /**< What kind of connection is this? */
  unsigned int purpose:5; /**< Only used for DIR and EXIT types currently. */

  /* The next fields are all one-bit booleans. Some are only applicable to
   * connection subtypes, but we hold them here anyway, to save space.
   */
  unsigned int read_blocked_on_bw:1; /**< Boolean: should we start reading
                            * again once the bandwidth throttler allows it? */
  unsigned int write_blocked_on_bw:1; /**< Boolean: should we start writing
                             * again once the bandwidth throttler allows
                             * reads? */
  unsigned int hold_open_until_flushed:1; /**< Despite this connection's being
                                      * marked for close, do we flush it
                                      * before closing it? */
  unsigned int inbuf_reached_eof:1; /**< Boolean: did read() return 0 on this
                                     * conn? */
  /** Set to 1 when we're inside connection_flushed_some to keep us from
   * calling connection_handle_write() recursively. */
  unsigned int in_flushed_some:1;

  /* For linked connections:
   */
  unsigned int linked:1; /**< True if there is, or has been, a linked_conn. */
  /** True iff we'd like to be notified about read events from the
   * linked conn. */
  unsigned int reading_from_linked_conn:1;
  /** True iff we're willing to write to the linked conn. */
  unsigned int writing_to_linked_conn:1;
  /** True iff we're currently able to read on the linked conn, and our
   * read_event should be made active with libevent. */
  unsigned int active_on_link:1;
  /** True iff we've called connection_close_immediate() on this linked
   * connection. */
  unsigned int linked_conn_is_closed:1;

  /** Our socket; -1 if this connection is closed, or has no socket. */
  evutil_socket_t s;
  int conn_array_index; /**< Index into the global connection array. */
  struct event *read_event; /**< Libevent event structure. */
  struct event *write_event; /**< Libevent event structure. */
  buf_t *inbuf; /**< Buffer holding data read over this connection. */
  buf_t *outbuf; /**< Buffer holding data to write over this connection. */
  size_t outbuf_flushlen; /**< How much data should we try to flush from the
                           * outbuf? */
  time_t timestamp_lastread; /**< When was the last time libevent said we could
                              * read? */
  time_t timestamp_lastwritten; /**< When was the last time libevent said we
                                 * could write? */
  time_t timestamp_created; /**< When was this connection_t created? */

  /* XXXX_IP6 make this IPv6-capable */
  int socket_family; /**< Address family of this connection's socket.  Usually
                      * AF_INET, but it can also be AF_UNIX, or in the future
                      * AF_INET6 */
  tor_addr_t addr; /**< IP of the other side of the connection; used to
                    * identify routers, along with port. */
  uint16_t port; /**< If non-zero, port on the other end
                  * of the connection. */
  uint16_t marked_for_close; /**< Should we close this conn on the next
                              * iteration of the main loop? (If true, holds
                              * the line number where this connection was
                              * marked.) */
  const char *marked_for_close_file; /**< For debugging: in which file were
                                      * we marked for close? */
  char *address; /**< FQDN (or IP) of the guy on the other end.
                  * strdup into this, because free_connection() frees it. */
  /** Another connection that's connected to this one in lieu of a socket. */
  struct connection_t *linked_conn;

  /** Unique identifier for this connection on this Tor instance. */
  uint64_t global_identifier;

  /* XXXX022 move this field, and all the listener-only fields (just
     socket_family, I think), into a new listener_connection_t subtype. */
  /** If the connection is a CONN_TYPE_AP_DNS_LISTENER, this field points
   * to the evdns_server_port is uses to listen to and answer connections. */
  struct evdns_server_port *dns_server_port;

<<<<<<< HEAD
#ifdef ENABLE_DIRREQ_STATS
  /** Unique ID for measuring tunneled network status requests. */
  uint64_t dirreq_id;
#endif
=======
  /** CONNECT/SOCKS proxy client handshake state (for outgoing connections). */
  unsigned int proxy_state:4;

>>>>>>> 903f9ef5
} connection_t;

/** Stores flags and information related to the portion of a v2 Tor OR
 * connection handshake that happens after the TLS handshake is finished.
 */
typedef struct or_handshake_state_t {
  /** When was the VERSIONS cell sent on this connection?  Used to get
   * an estimate of the skew in the returning NETINFO reply. */
  time_t sent_versions_at;
  /** True iff we originated this connection */
  unsigned int started_here : 1;
  /** True iff we have received and processed a VERSIONS cell. */
  unsigned int received_versions : 1;
} or_handshake_state_t;

/** Subtype of connection_t for an "OR connection" -- that is, one that speaks
 * cells over TLS. */
typedef struct or_connection_t {
  connection_t _base;

  /** Hash of the public RSA key for the other side's identity key, or zeroes
   * if the other side hasn't shown us a valid identity key. */
  char identity_digest[DIGEST_LEN];
  char *nickname; /**< Nickname of OR on other side (if any). */

  tor_tls_t *tls; /**< TLS connection state. */
  int tls_error; /**< Last tor_tls error code. */
  /** When we last used this conn for any client traffic. If not
   * recent, we can rate limit it further. */
  time_t client_used;

  tor_addr_t real_addr; /**< The actual address that this connection came from
                       * or went to.  The <b>addr</b> field is prone to
                       * getting overridden by the address from the router
                       * descriptor matching <b>identity_digest</b>. */

  circ_id_type_t circ_id_type:2; /**< When we send CREATE cells along this
                                  * connection, which half of the space should
                                  * we use? */
  /** Should this connection be used for extending circuits to the server
   * matching the <b>identity_digest</b> field?  Set to true if we're pretty
   * sure we aren't getting MITMed, either because we're connected to an
   * address listed in a server descriptor, or because an authenticated
   * NETINFO cell listed the address we're connected to as recognized. */
  unsigned int is_canonical:1;
  /** True iff this connection shouldn't get any new circs attached to it,
   * because the connection is too old, or because there's a better one, etc.
   */
  unsigned int is_bad_for_new_circs:1;
  uint8_t link_proto; /**< What protocol version are we using? 0 for
                       * "none negotiated yet." */
  circid_t next_circ_id; /**< Which circ_id do we try to use next on
                          * this connection?  This is always in the
                          * range 0..1<<15-1. */

  or_handshake_state_t *handshake_state; /**< If we are setting this connection
                                          * up, state information to do so. */
  time_t timestamp_lastempty; /**< When was the outbuf last completely empty?*/
  time_t timestamp_last_added_nonpadding; /** When did we last add a
                                           * non-padding cell to the outbuf? */

  /* bandwidth* and read_bucket only used by ORs in OPEN state: */
  int bandwidthrate; /**< Bytes/s added to the bucket. (OPEN ORs only.) */
  int bandwidthburst; /**< Max bucket size for this conn. (OPEN ORs only.) */
  int read_bucket; /**< When this hits 0, stop receiving. Every second we
                    * add 'bandwidthrate' to this, capping it at
                    * bandwidthburst. (OPEN ORs only) */
  int n_circuits; /**< How many circuits use this connection as p_conn or
                   * n_conn ? */

  /** Double-linked ring of circuits with queued cells waiting for room to
   * free up on this connection's outbuf.  Every time we pull cells from a
   * circuit, we advance this pointer to the next circuit in the ring. */
  struct circuit_t *active_circuits;
  struct or_connection_t *next_with_same_id; /**< Next connection with same
                                              * identity digest as this one. */
} or_connection_t;

/** Subtype of connection_t for an "edge connection" -- that is, a socks (ap)
 * connection, or an exit. */
typedef struct edge_connection_t {
  connection_t _base;

  struct edge_connection_t *next_stream; /**< Points to the next stream at this
                                          * edge, if any */
  struct crypt_path_t *cpath_layer; /**< A pointer to which node in the circ
                                     * this conn exits at. */
  int package_window; /**< How many more relay cells can I send into the
                       * circuit? */
  int deliver_window; /**< How many more relay cells can end at me? */

  /** Nickname of planned exit node -- used with .exit support. */
  char *chosen_exit_name;

  socks_request_t *socks_request; /**< SOCKS structure describing request (AP
                                   * only.) */
  struct circuit_t *on_circuit; /**< The circuit (if any) that this edge
                                 * connection is using. */

  uint32_t address_ttl; /**< TTL for address-to-addr mapping on exit
                         * connection.  Exit connections only. */

  streamid_t stream_id; /**< The stream ID used for this edge connection on its
                         * circuit */

  /** The reason why this connection is closing; passed to the controller. */
  uint16_t end_reason;

  /** Bytes read since last call to control_event_stream_bandwidth_used() */
  uint32_t n_read;

  /** Bytes written since last call to control_event_stream_bandwidth_used() */
  uint32_t n_written;

  /** What rendezvous service are we querying for? (AP only) */
  rend_data_t *rend_data;

  /** Number of times we've reassigned this application connection to
   * a new circuit. We keep track because the timeout is longer if we've
   * already retried several times. */
  uint8_t num_socks_retries;

  /** True iff this connection is for a DNS request only. */
  unsigned int is_dns_request:1;

  /** True iff this stream must attach to a one-hop circuit (e.g. for
   * begin_dir). */
  unsigned int want_onehop:1;
  /** True iff this stream should use a BEGIN_DIR relay command to establish
   * itself rather than BEGIN (either via onehop or via a whole circuit). */
  unsigned int use_begindir:1;

  unsigned int edge_has_sent_end:1; /**< For debugging; only used on edge
                         * connections.  Set once we've set the stream end,
                         * and check in connection_about_to_close_connection().
                         */
  /** True iff we've blocked reading until the circuit has fewer queued
   * cells. */
  unsigned int edge_blocked_on_circ:1;
  /** For AP connections only. If 1, and we fail to reach the chosen exit,
   * stop requiring it. */
  unsigned int chosen_exit_optional:1;
  /** For AP connections only. If non-zero, this exit node was picked as
   * a result of the TrackHostExit, and the value decrements every time
   * we fail to complete a circuit to our chosen exit -- if it reaches
   * zero, abandon the associated mapaddress. */
  unsigned int chosen_exit_retries:3;

  /** If this is a DNSPort connection, this field holds the pending DNS
   * request that we're going to try to answer.  */
  struct evdns_server_request *dns_server_request;

} edge_connection_t;

/** Subtype of connection_t for an "directory connection" -- that is, an HTTP
 * connection to retrieve or serve directory material. */
typedef struct dir_connection_t {
  connection_t _base;

  char *requested_resource; /**< Which 'resource' did we ask the directory
                             * for? */
  unsigned int dirconn_direct:1; /**< Is this dirconn direct, or via Tor? */

  /* Used only for server sides of some dir connections, to implement
   * "spooling" of directory material to the outbuf.  Otherwise, we'd have
   * to append everything to the outbuf in one enormous chunk. */
  /** What exactly are we spooling right now? */
  enum {
    DIR_SPOOL_NONE=0, DIR_SPOOL_SERVER_BY_DIGEST, DIR_SPOOL_SERVER_BY_FP,
    DIR_SPOOL_EXTRA_BY_DIGEST, DIR_SPOOL_EXTRA_BY_FP,
    DIR_SPOOL_CACHED_DIR, DIR_SPOOL_NETWORKSTATUS
  } dir_spool_src : 3;
  /** If we're fetching descriptors, what router purpose shall we assign
   * to them? */
  uint8_t router_purpose;
  /** List of fingerprints for networkstatuses or descriptors to be spooled. */
  smartlist_t *fingerprint_stack;
  /** A cached_dir_t object that we're currently spooling out */
  struct cached_dir_t *cached_dir;
  /** The current offset into cached_dir. */
  off_t cached_dir_offset;
  /** The zlib object doing on-the-fly compression for spooled data. */
  tor_zlib_state_t *zlib_state;

  /** What rendezvous service are we querying for? */
  rend_data_t *rend_data;

  char identity_digest[DIGEST_LEN]; /**< Hash of the public RSA key for
                                     * the directory server's signing key. */

} dir_connection_t;

/** Subtype of connection_t for an connection to a controller. */
typedef struct control_connection_t {
  connection_t _base;

  uint32_t event_mask; /**< Bitfield: which events does this controller
                        * care about? */

  /** True if we have sent a protocolinfo reply on this connection. */
  unsigned int have_sent_protocolinfo:1;

  /** Amount of space allocated in incoming_cmd. */
  uint32_t incoming_cmd_len;
  /** Number of bytes currently stored in incoming_cmd. */
  uint32_t incoming_cmd_cur_len;
  /** A control command that we're reading from the inbuf, but which has not
   * yet arrived completely. */
  char *incoming_cmd;
} control_connection_t;

/** Cast a connection_t subtype pointer to a connection_t **/
#define TO_CONN(c) (&(((c)->_base)))
/** Helper macro: Given a pointer to to._base, of type from*, return &to. */
#define DOWNCAST(to, ptr) ((to*)SUBTYPE_P(ptr, to, _base))

/** Convert a connection_t* to an or_connection_t*; assert if the cast is
 * invalid. */
static or_connection_t *TO_OR_CONN(connection_t *);
/** Convert a connection_t* to a dir_connection_t*; assert if the cast is
 * invalid. */
static dir_connection_t *TO_DIR_CONN(connection_t *);
/** Convert a connection_t* to an edge_connection_t*; assert if the cast is
 * invalid. */
static edge_connection_t *TO_EDGE_CONN(connection_t *);
/** Convert a connection_t* to an control_connection_t*; assert if the cast is
 * invalid. */
static control_connection_t *TO_CONTROL_CONN(connection_t *);

static INLINE or_connection_t *TO_OR_CONN(connection_t *c)
{
  tor_assert(c->magic == OR_CONNECTION_MAGIC);
  return DOWNCAST(or_connection_t, c);
}
static INLINE dir_connection_t *TO_DIR_CONN(connection_t *c)
{
  tor_assert(c->magic == DIR_CONNECTION_MAGIC);
  return DOWNCAST(dir_connection_t, c);
}
static INLINE edge_connection_t *TO_EDGE_CONN(connection_t *c)
{
  tor_assert(c->magic == EDGE_CONNECTION_MAGIC);
  return DOWNCAST(edge_connection_t, c);
}
static INLINE control_connection_t *TO_CONTROL_CONN(connection_t *c)
{
  tor_assert(c->magic == CONTROL_CONNECTION_MAGIC);
  return DOWNCAST(control_connection_t, c);
}

/** What action type does an address policy indicate: accept or reject? */
typedef enum {
  ADDR_POLICY_ACCEPT=1,
  ADDR_POLICY_REJECT=2,
} addr_policy_action_t;

/** A reference-counted address policy rule. */
typedef struct addr_policy_t {
  int refcnt; /**< Reference count */
  addr_policy_action_t policy_type:2;/**< What to do when the policy matches.*/
  unsigned int is_private:1; /**< True iff this is the pseudo-address,
                              * "private". */
  unsigned int is_canonical:1; /**< True iff this policy is the canonical
                                * copy (stored in a hash table to avoid
                                * duplication of common policies) */
  maskbits_t maskbits; /**< Accept/reject all addresses <b>a</b> such that the
                 * first <b>maskbits</b> bits of <b>a</b> match
                 * <b>addr</b>. */
  tor_addr_t addr; /**< Base address to accept or reject. */
  uint16_t prt_min; /**< Lowest port number to accept/reject. */
  uint16_t prt_max; /**< Highest port number to accept/reject. */
} addr_policy_t;

/** A cached_dir_t represents a cacheable directory object, along with its
 * compressed form. */
typedef struct cached_dir_t {
  char *dir; /**< Contents of this object, NUL-terminated. */
  char *dir_z; /**< Compressed contents of this object. */
  size_t dir_len; /**< Length of <b>dir</b> (not counting its NUL). */
  size_t dir_z_len; /**< Length of <b>dir_z</b>. */
  time_t published; /**< When was this object published. */
  int refcnt; /**< Reference count for this cached_dir_t. */
} cached_dir_t;

/** Enum used to remember where a signed_descriptor_t is stored and how to
 * manage the memory for signed_descriptor_body.  */
typedef enum {
  /** The descriptor isn't stored on disk at all: the copy in memory is
   * canonical; the saved_offset field is meaningless. */
  SAVED_NOWHERE=0,
  /** The descriptor is stored in the cached_routers file: the
   * signed_descriptor_body is meaningless; the signed_descriptor_len and
   * saved_offset are used to index into the mmaped cache file. */
  SAVED_IN_CACHE,
  /** The descriptor is stored in the cached_routers.new file: the
   * signed_descriptor_body and saved_offset fields are both set. */
  /* FFFF (We could also mmap the file and grow the mmap as needed, or
   * lazy-load the descriptor text by using seek and read.  We don't, for
   * now.)
   */
  SAVED_IN_JOURNAL
} saved_location_t;

/** Enumeration: what kind of download schedule are we using for a given
 * object? */
typedef enum {
  DL_SCHED_GENERIC = 0,
  DL_SCHED_CONSENSUS = 1,
  DL_SCHED_BRIDGE = 2,
} download_schedule_t;

/** Information about our plans for retrying downloads for a downloadable
 * object. */
typedef struct download_status_t {
  time_t next_attempt_at; /**< When should we try downloading this descriptor
                           * again? */
  uint8_t n_download_failures; /**< Number of failures trying to download the
                                * most recent descriptor. */
  download_schedule_t schedule : 8;
} download_status_t;

/** If n_download_failures is this high, the download can never happen. */
#define IMPOSSIBLE_TO_DOWNLOAD 255

/** The max size we expect router descriptor annotations we create to
 * be. We'll accept larger ones if we see them on disk, but we won't
 * create any that are larger than this. */
#define ROUTER_ANNOTATION_BUF_LEN 256

/** Information need to cache an onion router's descriptor. */
typedef struct signed_descriptor_t {
  /** Pointer to the raw server descriptor, preceded by annotations.  Not
   * necessarily NUL-terminated.  If saved_location is SAVED_IN_CACHE, this
   * pointer is null. */
  char *signed_descriptor_body;
  /** Length of the annotations preceding the server descriptor. */
  size_t annotations_len;
  /** Length of the server descriptor. */
  size_t signed_descriptor_len;
  /** Digest of the server descriptor, computed as specified in
   * dir-spec.txt. */
  char signed_descriptor_digest[DIGEST_LEN];
  /** Identity digest of the router. */
  char identity_digest[DIGEST_LEN];
  /** Declared publication time of the descriptor. */
  time_t published_on;
  /** For routerdescs only: digest of the corresponding extrainfo. */
  char extra_info_digest[DIGEST_LEN];
  /** For routerdescs only: Status of downloading the corresponding
   * extrainfo. */
  download_status_t ei_dl_status;
  /** Where is the descriptor saved? */
  saved_location_t saved_location;
  /** If saved_location is SAVED_IN_CACHE or SAVED_IN_JOURNAL, the offset of
   * this descriptor in the corresponding file. */
  off_t saved_offset;
  /** What position is this descriptor within routerlist->routers or
   * routerlist->old_routers? -1 for none. */
  int routerlist_index;
  /** The valid-until time of the most recent consensus that listed this
   * descriptor, or a bit after the publication time of the most recent v2
   * networkstatus that listed it.  0 for "never listed in a consensus or
   * status, so far as we know." */
  time_t last_listed_as_valid_until;
#ifdef TRACK_SERVED_TIME
  /** The last time we served anybody this descriptor.  Used for internal
   * testing to see whether we're holding on to descriptors too long. */
  time_t last_served_at; /*XXXX remove if not useful. */
#endif
  /* If true, we do not ever try to save this object in the cache. */
  unsigned int do_not_cache : 1;
  /* If true, this item is meant to represent an extrainfo. */
  unsigned int is_extrainfo : 1;
  /* If true, we got an extrainfo for this item, and the digest was right,
   * but it was incompatible. */
  unsigned int extrainfo_is_bogus : 1;
  /* If true, we are willing to transmit this item unencrypted. */
  unsigned int send_unencrypted : 1;
} signed_descriptor_t;

/** A signed integer representing a country code. */
typedef int16_t country_t;

/** Information about another onion router in the network. */
typedef struct {
  signed_descriptor_t cache_info;
  char *address; /**< Location of OR: either a hostname or an IP address. */
  char *nickname; /**< Human-readable OR name. */

  uint32_t addr; /**< IPv4 address of OR, in host order. */
  uint16_t or_port; /**< Port for TLS connections. */
  uint16_t dir_port; /**< Port for HTTP directory connections. */

  crypto_pk_env_t *onion_pkey; /**< Public RSA key for onions. */
  crypto_pk_env_t *identity_pkey;  /**< Public RSA key for signing. */

  char *platform; /**< What software/operating system is this OR using? */

  /* link info */
  uint32_t bandwidthrate; /**< How many bytes does this OR add to its token
                           * bucket per second? */
  uint32_t bandwidthburst; /**< How large is this OR's token bucket? */
  /** How many bytes/s is this router known to handle? */
  uint32_t bandwidthcapacity;
  smartlist_t *exit_policy; /**< What streams will this OR permit
                             * to exit?  NULL for 'reject *:*'. */
  long uptime; /**< How many seconds the router claims to have been up */
  smartlist_t *declared_family; /**< Nicknames of router which this router
                                 * claims are its family. */
  char *contact_info; /**< Declared contact info for this router. */
  unsigned int is_hibernating:1; /**< Whether the router claims to be
                                  * hibernating */
  unsigned int has_old_dnsworkers:1; /**< Whether the router is using
                                      * dnsworker code. */
  unsigned int caches_extra_info:1; /**< Whether the router caches and serves
                                     * extrainfo documents. */
  unsigned int allow_single_hop_exits:1;  /**< Whether the router allows
                                     * single hop exits. */

  /* local info */
  unsigned int is_running:1; /**< As far as we know, is this OR currently
                              * running? */
  unsigned int is_valid:1; /**< Has a trusted dirserver validated this OR?
                               *  (For Authdir: Have we validated this OR?)
                               */
  unsigned int is_named:1; /**< Do we believe the nickname that this OR gives
                            * us? */
  unsigned int is_fast:1; /** Do we think this is a fast OR? */
  unsigned int is_stable:1; /** Do we think this is a stable OR? */
  unsigned int is_possible_guard:1; /**< Do we think this is an OK guard? */
  unsigned int is_exit:1; /**< Do we think this is an OK exit? */
  unsigned int is_bad_exit:1; /**< Do we think this exit is censored, borked,
                               * or otherwise nasty? */
  unsigned int is_bad_directory:1; /**< Do we think this directory is junky,
                                    * underpowered, or otherwise useless? */
  unsigned int wants_to_be_hs_dir:1; /**< True iff this router claims to be
                                      * a hidden service directory. */
  unsigned int is_hs_dir:1; /**< True iff this router is a hidden service
                             * directory according to the authorities. */
  unsigned int policy_is_reject_star:1; /**< True iff the exit policy for this
                                         * router rejects everything. */

/** Tor can use this router for general positions in circuits. */
#define ROUTER_PURPOSE_GENERAL 0
/** Tor should avoid using this router for circuit-building. */
#define ROUTER_PURPOSE_CONTROLLER 1
/** Tor should use this router only for bridge positions in circuits. */
#define ROUTER_PURPOSE_BRIDGE 2
/** Tor should not use this router; it was marked in cached-descriptors with
 * a purpose we didn't recognize. */
#define ROUTER_PURPOSE_UNKNOWN 255

  uint8_t purpose; /** What positions in a circuit is this router good for? */

  /* The below items are used only by authdirservers for
   * reachability testing. */
  /** When was the last time we could reach this OR? */
  time_t last_reachable;
  /** When did we start testing reachability for this OR? */
  time_t testing_since;
  /** According to the geoip db what country is this router in? */
  country_t country;
} routerinfo_t;

/** Information needed to keep and cache a signed extra-info document. */
typedef struct extrainfo_t {
  signed_descriptor_t cache_info;
  /** The router's nickname. */
  char nickname[MAX_NICKNAME_LEN+1];
  /** True iff we found the right key for this extra-info, verified the
   * signature, and found it to be bad. */
  unsigned int bad_sig : 1;
  /** If present, we didn't have the right key to verify this extra-info,
   * so this is a copy of the signature in the document. */
  char *pending_sig;
  /** Length of pending_sig. */
  size_t pending_sig_len;
} extrainfo_t;

/** Contents of a single router entry in a network status object.
 */
typedef struct routerstatus_t {
  time_t published_on; /**< When was this router published? */
  char nickname[MAX_NICKNAME_LEN+1]; /**< The nickname this router says it
                                      * has. */
  char identity_digest[DIGEST_LEN]; /**< Digest of the router's identity
                                     * key. */
  char descriptor_digest[DIGEST_LEN]; /**< Digest of the router's most recent
                                       * descriptor. */
  uint32_t addr; /**< IPv4 address for this router. */
  uint16_t or_port; /**< OR port for this router. */
  uint16_t dir_port; /**< Directory port for this router. */
  unsigned int is_authority:1; /**< True iff this router is an authority. */
  unsigned int is_exit:1; /**< True iff this router is a good exit. */
  unsigned int is_stable:1; /**< True iff this router stays up a long time. */
  unsigned int is_fast:1; /**< True iff this router has good bandwidth. */
  unsigned int is_running:1; /**< True iff this router is up. */
  unsigned int is_named:1; /**< True iff "nickname" belongs to this router. */
  unsigned int is_unnamed:1; /**< True iff "nickname" belongs to another
                              * router. */
  unsigned int is_valid:1; /**< True iff this router isn't invalid. */
  unsigned int is_v2_dir:1; /**< True iff this router can serve directory
                             * information with v2 of the directory
                             * protocol. (All directory caches cache v1
                             * directories.)  */
  unsigned int is_possible_guard:1; /**< True iff this router would be a good
                                     * choice as an entry guard. */
  unsigned int is_bad_exit:1; /**< True iff this node is a bad choice for
                               * an exit node. */
  unsigned int is_bad_directory:1; /**< Do we think this directory is junky,
                                    * underpowered, or otherwise useless? */
  unsigned int is_hs_dir:1; /**< True iff this router is a v2-or-later hidden
                             * service directory. */
  /** True iff we know version info for this router. (i.e., a "v" entry was
   * included.)  We'll replace all these with a big tor_version_t or a char[]
   * if the number of traits we care about ever becomes incredibly big. */
  unsigned int version_known:1;
  /** True iff this router is a version that supports BEGIN_DIR cells. */
  unsigned int version_supports_begindir:1;
  /** True iff this router is a version that supports conditional consensus
   *  downloads (signed by list of authorities). */
  unsigned int version_supports_conditional_consensus:1;
  /** True iff this router is a version that we can post extrainfo docs to. */
  unsigned int version_supports_extrainfo_upload:1;
  /** True iff this router is a version that, if it caches directory info,
   * we can get v3 downloads from. */
  unsigned int version_supports_v3_dir:1;

  unsigned int has_bandwidth:1; /**< The vote/consensus had bw info */
  unsigned int has_exitsummary:1; /**< The vote/consensus had exit summaries */
  unsigned int has_measured_bw:1; /**< The vote/consensus had a measured bw */

  uint32_t measured_bw; /**< Measured bandwidth (capacity) of the router */

  uint32_t bandwidth; /**< Bandwidth (capacity) of the router as reported in
                       * the vote/consensus, in kilobytes/sec. */
  char *exitsummary; /**< exit policy summary -
                      * XXX weasel: this probably should not stay a string. */

  /* ---- The fields below aren't derived from the networkstatus; they
   * hold local information only. */

  /** True if we, as a directory mirror, want to download the corresponding
   * routerinfo from the authority who gave us this routerstatus.  (That is,
   * if we don't have the routerinfo, and if we haven't already tried to get it
   * from this authority.)  Applies in v2 networkstatus document only.
   */
  unsigned int need_to_mirror:1;
  unsigned int name_lookup_warned:1; /**< Have we warned the user for referring
                                      * to this (unnamed) router by nickname?
                                      */
  time_t last_dir_503_at; /**< When did this router last tell us that it
                           * was too busy to serve directory info? */
  download_status_t dl_status;

} routerstatus_t;

/** How many times will we try to download a router's descriptor before giving
 * up? */
#define MAX_ROUTERDESC_DOWNLOAD_FAILURES 8

/** Contents of a v2 (non-consensus, non-vote) network status object. */
typedef struct networkstatus_v2_t {
  /** When did we receive the network-status document? */
  time_t received_on;

  /** What was the digest of the document? */
  char networkstatus_digest[DIGEST_LEN];

  /* These fields come from the actual network-status document.*/
  time_t published_on; /**< Declared publication date. */

  char *source_address; /**< Canonical directory server hostname. */
  uint32_t source_addr; /**< Canonical directory server IP. */
  uint16_t source_dirport; /**< Canonical directory server dirport. */

  unsigned int binds_names:1; /**< True iff this directory server binds
                               * names. */
  unsigned int recommends_versions:1; /**< True iff this directory server
                                       * recommends client and server software
                                       * versions. */
  unsigned int lists_bad_exits:1; /**< True iff this directory server marks
                                   * malfunctioning exits as bad. */
  /** True iff this directory server marks malfunctioning directories as
   * bad. */
  unsigned int lists_bad_directories:1;

  char identity_digest[DIGEST_LEN]; /**< Digest of signing key. */
  char *contact; /**< How to contact directory admin? (may be NULL). */
  crypto_pk_env_t *signing_key; /**< Key used to sign this directory. */
  char *client_versions; /**< comma-separated list of recommended client
                          * versions. */
  char *server_versions; /**< comma-separated list of recommended server
                          * versions. */

  smartlist_t *entries; /**< List of routerstatus_t*.   This list is kept
                         * sorted by identity_digest. */
} networkstatus_v2_t;

/** The claim about a single router, made in a vote. */
typedef struct vote_routerstatus_t {
  routerstatus_t status; /**< Underlying 'status' object for this router.
                          * Flags are redundant. */
  uint64_t flags; /**< Bit-field for all recognized flags; index into
                   * networkstatus_t.known_flags. */
  char *version; /**< The version that the authority says this router is
                  * running. */
} vote_routerstatus_t;

/** Information about a single voter in a vote or a consensus. */
typedef struct networkstatus_voter_info_t {
  char *nickname; /**< Nickname of this voter */
  char identity_digest[DIGEST_LEN]; /**< Digest of this voter's identity key */
  char *address; /**< Address of this voter, in string format. */
  uint32_t addr; /**< Address of this voter, in IPv4, in host order. */
  uint16_t dir_port; /**< Directory port of this voter */
  uint16_t or_port; /**< OR port of this voter */
  char *contact; /**< Contact information for this voter. */
  char vote_digest[DIGEST_LEN]; /**< Digest of this voter's vote, as signed. */
  /** Digest of this voter's "legacy" identity key, if any.  In vote only; for
   * consensuses, we treat legacy keys as additional signers. */
  char legacy_id_digest[DIGEST_LEN];

  /* Nothing from here on is signed. */
  char signing_key_digest[DIGEST_LEN]; /**< Declared digest of signing key
                                        * used by this voter. */
  char *signature; /**< Signature from this voter. */
  int signature_len; /**< Length of <b>signature</b> */
  unsigned int bad_signature : 1; /**< Set to true if we've tried to verify
                                   * the sig, and we know it's bad. */
  unsigned int good_signature : 1; /**< Set to true if we've verified the sig
                                     * as good. */
} networkstatus_voter_info_t;

/** Enumerates the possible seriousness values of a networkstatus document. */
typedef enum {
  NS_TYPE_VOTE,
  NS_TYPE_CONSENSUS,
  NS_TYPE_OPINION,
} networkstatus_type_t;

/** A common structure to hold a v3 network status vote, or a v3 network
 * status consensus. */
typedef struct networkstatus_t {
  networkstatus_type_t type; /**< Vote, consensus, or opinion? */
  time_t published; /**< Vote only: Time when vote was written. */
  time_t valid_after; /**< Time after which this vote or consensus applies. */
  time_t fresh_until; /**< Time before which this is the most recent vote or
                       * consensus. */
  time_t valid_until; /**< Time after which this vote or consensus should not
                       * be used. */

  /** Consensus only: what method was used to produce this consensus? */
  int consensus_method;
  /** Vote only: what methods is this voter willing to use? */
  smartlist_t *supported_methods;

  /** How long does this vote/consensus claim that authorities take to
   * distribute their votes to one another? */
  int vote_seconds;
  /** How long does this vote/consensus claim that authorities take to
   * distribute their consensus signatures to one another? */
  int dist_seconds;

  /** Comma-separated list of recommended client software, or NULL if this
   * voter has no opinion. */
  char *client_versions;
  char *server_versions;
  /** List of flags that this vote/consensus applies to routers.  If a flag is
   * not listed here, the voter has no opinion on what its value should be. */
  smartlist_t *known_flags;

  /** List of networkstatus_voter_info_t.  For a vote, only one element
   * is included.  For a consensus, one element is included for every voter
   * whose vote contributed to the consensus. */
  smartlist_t *voters;

  struct authority_cert_t *cert; /**< Vote only: the voter's certificate. */

  /** Digest of this document, as signed. */
  char networkstatus_digest[DIGEST_LEN];

  /** List of router statuses, sorted by identity digest.  For a vote,
   * the elements are vote_routerstatus_t; for a consensus, the elements
   * are routerstatus_t. */
  smartlist_t *routerstatus_list;

  /** If present, a map from descriptor digest to elements of
   * routerstatus_list. */
  digestmap_t *desc_digest_map;
} networkstatus_t;

/** A set of signatures for a networkstatus consensus.  All fields are as for
 * networkstatus_t. */
typedef struct ns_detached_signatures_t {
  time_t valid_after;
  time_t fresh_until;
  time_t valid_until;
  char networkstatus_digest[DIGEST_LEN];
  smartlist_t *signatures; /* list of networkstatus_voter_info_t */
} ns_detached_signatures_t;

/** Allowable types of desc_store_t. */
typedef enum store_type_t {
  ROUTER_STORE = 0,
  EXTRAINFO_STORE = 1
} store_type_t;

/** A 'store' is a set of descriptors saved on disk, with accompanying
 * journal, mmaped as needed, rebuilt as needed. */
typedef struct desc_store_t {
  /** Filename (within DataDir) for the store.  We append .tmp to this
   * filename for a temporary file when rebuilding the store, and .new to this
   * filename for the journal. */
  const char *fname_base;
  /** Alternative (obsolete) value for fname_base: if the file named by
   * fname_base isn't present, we read from here instead, but we never write
   * here. */
  const char *fname_alt_base;
  /** Human-readable description of what this store contains. */
  const char *description;

  tor_mmap_t *mmap; /**< A mmap for the main file in the store. */

  store_type_t type; /**< What's stored in this store? */

  /** The size of the router log, in bytes. */
  size_t journal_len;
  /** The size of the router store, in bytes. */
  size_t store_len;
  /** Total bytes dropped since last rebuild: this is space currently
   * used in the cache and the journal that could be freed by a rebuild. */
  size_t bytes_dropped;
} desc_store_t;

/** Contents of a directory of onion routers. */
typedef struct {
  /** Map from server identity digest to a member of routers. */
  struct digest_ri_map_t *identity_map;
  /** Map from server descriptor digest to a signed_descriptor_t from
   * routers or old_routers. */
  struct digest_sd_map_t *desc_digest_map;
  /** Map from extra-info digest to an extrainfo_t.  Only exists for
   * routers in routers or old_routers. */
  struct digest_ei_map_t *extra_info_map;
  /** Map from extra-info digests to a signed_descriptor_t for a router
   * descriptor having that extra-info digest.  Only exists for
   * routers in routers or old_routers. */
  struct digest_sd_map_t *desc_by_eid_map;
  /** List of routerinfo_t for all currently live routers we know. */
  smartlist_t *routers;
  /** List of signed_descriptor_t for older router descriptors we're
   * caching. */
  smartlist_t *old_routers;
  /** Store holding server descriptors.  If present, any router whose
   * cache_info.saved_location == SAVED_IN_CACHE is stored in this file
   * starting at cache_info.saved_offset */
  desc_store_t desc_store;
  /** Store holding extra-info documents. */
  desc_store_t extrainfo_store;
} routerlist_t;

/** Information on router used when extending a circuit. We don't need a
 * full routerinfo_t to extend: we only need addr:port:keyid to build an OR
 * connection, and onion_key to create the onionskin. Note that for onehop
 * general-purpose tunnels, the onion_key is NULL. */
typedef struct extend_info_t {
  char nickname[MAX_HEX_NICKNAME_LEN+1]; /**< This router's nickname for
                                          * display. */
  char identity_digest[DIGEST_LEN]; /**< Hash of this router's identity key. */
  uint16_t port; /**< OR port. */
  tor_addr_t addr; /**< IP address. */
  crypto_pk_env_t *onion_key; /**< Current onionskin key. */
} extend_info_t;

/** Certificate for v3 directory protocol: binds long-term authority identity
 * keys to medium-term authority signing keys. */
typedef struct authority_cert_t {
  /** Information relating to caching this cert on disk and looking it up. */
  signed_descriptor_t cache_info;
  /** This authority's long-term authority identity key. */
  crypto_pk_env_t *identity_key;
  /** This authority's medium-term signing key. */
  crypto_pk_env_t *signing_key;
  /** The digest of <b>signing_key</b> */
  char signing_key_digest[DIGEST_LEN];
  /** The listed expiration time of this certificate. */
  time_t expires;
  /** This authority's IPv4 address, in host order. */
  uint32_t addr;
  /** This authority's directory port. */
  uint16_t dir_port;
  /** True iff this certificate was cross-certified by signing the identity
   * key with the signing key. */
  uint8_t is_cross_certified;
} authority_cert_t;

/** Bitfield enum type listing types of directory authority/directory
 * server.  */
typedef enum {
  NO_AUTHORITY      = 0,
  /** Serves/signs v1 directory information: Big lists of routers, and short
   * routerstatus documents. */
  V1_AUTHORITY      = 1 << 0,
  /** Serves/signs v2 directory information: i.e. v2 networkstatus documents */
  V2_AUTHORITY      = 1 << 1,
  /** Serves/signs v3 directory information: votes, consensuses, certs */
  V3_AUTHORITY      = 1 << 2,
  /** Serves hidden service descriptors. */
  HIDSERV_AUTHORITY = 1 << 3,
  /** Serves bridge descriptors. */
  BRIDGE_AUTHORITY  = 1 << 4,
  /** Serves extrainfo documents. (XXX Not precisely an authority type)*/
  EXTRAINFO_CACHE   = 1 << 5,
} authority_type_t;

#define CRYPT_PATH_MAGIC 0x70127012u

/** Holds accounting information for a single step in the layered encryption
 * performed by a circuit.  Used only at the client edge of a circuit. */
typedef struct crypt_path_t {
  uint32_t magic;

  /* crypto environments */
  /** Encryption key and counter for cells heading towards the OR at this
   * step. */
  crypto_cipher_env_t *f_crypto;
  /** Encryption key and counter for cells heading back from the OR at this
   * step. */
  crypto_cipher_env_t *b_crypto;

  /** Digest state for cells heading towards the OR at this step. */
  crypto_digest_env_t *f_digest; /* for integrity checking */
  /** Digest state for cells heading away from the OR at this step. */
  crypto_digest_env_t *b_digest;

  /** Current state of Diffie-Hellman key negotiation with the OR at this
   * step. */
  crypto_dh_env_t *dh_handshake_state;
  /** Current state of 'fast' (non-PK) key negotiation with the OR at this
   * step. Used to save CPU when TLS is already providing all the
   * authentication, secrecy, and integrity we need, and we're already
   * distinguishable from an OR.
   */
  char fast_handshake_state[DIGEST_LEN];
  /** Negotiated key material shared with the OR at this step. */
  char handshake_digest[DIGEST_LEN];/* KH in tor-spec.txt */

  /** Information to extend to the OR at this step. */
  extend_info_t *extend_info;

  /** Is the circuit built to this step?  Must be one of:
   *    - CPATH_STATE_CLOSED (The circuit has not been extended to this step)
   *    - CPATH_STATE_AWAITING_KEYS (We have sent an EXTEND/CREATE to this step
   *      and not received an EXTENDED/CREATED)
   *    - CPATH_STATE_OPEN (The circuit has been extended to this step) */
  uint8_t state;
#define CPATH_STATE_CLOSED 0
#define CPATH_STATE_AWAITING_KEYS 1
#define CPATH_STATE_OPEN 2
  struct crypt_path_t *next; /**< Link to next crypt_path_t in the circuit.
                              * (The list is circular, so the last node
                              * links to the first.) */
  struct crypt_path_t *prev; /**< Link to previous crypt_path_t in the
                              * circuit. */

  int package_window; /**< How many bytes are we allowed to originate ending
                       * at this step? */
  int deliver_window; /**< How many bytes are we willing to deliver originating
                       * at this step? */
} crypt_path_t;

#define CPATH_KEY_MATERIAL_LEN (20*2+16*2)

#define DH_KEY_LEN DH_BYTES
#define ONIONSKIN_CHALLENGE_LEN (PKCS1_OAEP_PADDING_OVERHEAD+\
                                 CIPHER_KEY_LEN+\
                                 DH_KEY_LEN)
#define ONIONSKIN_REPLY_LEN (DH_KEY_LEN+DIGEST_LEN)

/** Information used to build a circuit. */
typedef struct {
  /** Intended length of the final circuit. */
  int desired_path_len;
  /** How to extend to the planned exit node. */
  extend_info_t *chosen_exit;
  /** Whether every node in the circ must have adequate uptime. */
  int need_uptime;
  /** Whether every node in the circ must have adequate capacity. */
  int need_capacity;
  /** Whether the last hop was picked with exiting in mind. */
  int is_internal;
  /** Did we pick this as a one-hop tunnel (not safe for other conns)?
   * These are for encrypted connections that exit to this router, not
   * for arbitrary exits from the circuit. */
  int onehop_tunnel;
  /** The crypt_path_t to append after rendezvous: used for rendezvous. */
  crypt_path_t *pending_final_cpath;
  /** How many times has building a circuit for this task failed? */
  int failure_count;
  /** At what time should we give up on this task? */
  time_t expiry_time;
} cpath_build_state_t;

#define ORIGIN_CIRCUIT_MAGIC 0x35315243u
#define OR_CIRCUIT_MAGIC 0x98ABC04Fu

/**
 * A circuit is a path over the onion routing
 * network. Applications can connect to one end of the circuit, and can
 * create exit connections at the other end of the circuit. AP and exit
 * connections have only one circuit associated with them (and thus these
 * connection types are closed when the circuit is closed), whereas
 * OR connections multiplex many circuits at once, and stay standing even
 * when there are no circuits running over them.
 *
 * A circuit_t structure can fill one of two roles.  First, a or_circuit_t
 * links two connections together: either an edge connection and an OR
 * connection, or two OR connections.  (When joined to an OR connection, a
 * circuit_t affects only cells sent to a particular circID on that
 * connection.  When joined to an edge connection, a circuit_t affects all
 * data.)

 * Second, an origin_circuit_t holds the cipher keys and state for sending data
 * along a given circuit.  At the OP, it has a sequence of ciphers, each
 * of which is shared with a single OR along the circuit.  Separate
 * ciphers are used for data going "forward" (away from the OP) and
 * "backward" (towards the OP).  At the OR, a circuit has only two stream
 * ciphers: one for data going forward, and one for data going backward.
 */
typedef struct circuit_t {
  uint32_t magic; /**< For memory and type debugging: must equal
                   * ORIGIN_CIRCUIT_MAGIC or OR_CIRCUIT_MAGIC. */

  /** Queue of cells waiting to be transmitted on n_conn. */
  cell_queue_t n_conn_cells;
  /** The OR connection that is next in this circuit. */
  or_connection_t *n_conn;
  /** The circuit_id used in the next (forward) hop of this circuit. */
  circid_t n_circ_id;

  /** The hop to which we want to extend this circuit.  Should be NULL if
   * the circuit has attached to a connection. */
  extend_info_t *n_hop;

  /** True iff we are waiting for n_conn_cells to become less full before
   * allowing p_streams to add any more cells. (Origin circuit only.) */
  unsigned int streams_blocked_on_n_conn : 1;
  /** True iff we are waiting for p_conn_cells to become less full before
   * allowing n_streams to add any more cells. (OR circuit only.) */
  unsigned int streams_blocked_on_p_conn : 1;

  uint8_t state; /**< Current status of this circuit. */
  uint8_t purpose; /**< Why are we creating this circuit? */

  /** How many relay data cells can we package (read from edge streams)
   * on this circuit before we receive a circuit-level sendme cell asking
   * for more? */
  int package_window;
  /** How many relay data cells will we deliver (write to edge streams)
   * on this circuit? When deliver_window gets low, we send some
   * circuit-level sendme cells to indicate that we're willing to accept
   * more. */
  int deliver_window;

  /** For storage while n_conn is pending
    * (state CIRCUIT_STATE_OR_WAIT). When defined, it is always
    * length ONIONSKIN_CHALLENGE_LEN. */
  char *n_conn_onionskin;

  time_t timestamp_created; /**< When was this circuit created? */
  time_t timestamp_dirty; /**< When the circuit was first used, or 0 if the
                           * circuit is clean. */

  uint16_t marked_for_close; /**< Should we close this circuit at the end of
                              * the main loop? (If true, holds the line number
                              * where this circuit was marked.) */
  const char *marked_for_close_file; /**< For debugging: in which file was this
                                      * circuit marked for close? */

  /** Next circuit in the doubly-linked ring of circuits waiting to add
   * cells to n_conn.  NULL if we have no cells pending, or if we're not
   * linked to an OR connection. */
  struct circuit_t *next_active_on_n_conn;
  /** Previous circuit in the doubly-linked ring of circuits waiting to add
   * cells to n_conn.  NULL if we have no cells pending, or if we're not
   * linked to an OR connection. */
  struct circuit_t *prev_active_on_n_conn;
  struct circuit_t *next; /**< Next circuit in linked list of all circuits. */
#ifdef ENABLE_DIRREQ_STATS
  /** Unique ID for measuring tunneled network status requests. */
  uint64_t dirreq_id;
#endif
} circuit_t;

/** Largest number of relay_early cells that we can send on a given
 * circuit. */
#define MAX_RELAY_EARLY_CELLS_PER_CIRCUIT 8

/** An origin_circuit_t holds data necessary to build and use a circuit.
 */
typedef struct origin_circuit_t {
  circuit_t _base;

  /** Linked list of AP streams (or EXIT streams if hidden service)
   * associated with this circuit. */
  edge_connection_t *p_streams;
  /** Build state for this circuit. It includes the intended path
   * length, the chosen exit router, rendezvous information, etc.
   */
  cpath_build_state_t *build_state;
  /** The doubly-linked list of crypt_path_t entries, one per hop,
   * for this circuit. This includes ciphers for each hop,
   * integrity-checking digests for each hop, and package/delivery
   * windows for each hop.
   */
  crypt_path_t *cpath;

  /** Holds all rendezvous data on either client or service side. */
  rend_data_t *rend_data;

  /** How many more relay_early cells can we send on this circuit, according
   * to the specification? */
  unsigned int remaining_relay_early_cells : 4;

  /** What commands were sent over this circuit that decremented the
   * RELAY_EARLY counter? This is for debugging task 878. */
  uint8_t relay_early_commands[MAX_RELAY_EARLY_CELLS_PER_CIRCUIT];

  /** How many RELAY_EARLY cells have been sent over this circuit? This is
   * for debugging task 878, too. */
  int relay_early_cells_sent;

  /** The next stream_id that will be tried when we're attempting to
   * construct a new AP stream originating at this circuit. */
  streamid_t next_stream_id;

  /* The intro key replaces the hidden service's public key if purpose is
   * S_ESTABLISH_INTRO or S_INTRO, provided that no unversioned rendezvous
   * descriptor is used. */
  crypto_pk_env_t *intro_key;

  /** Quasi-global identifier for this circuit; used for control.c */
  /* XXXX NM This can get re-used after 2**32 circuits. */
  uint32_t global_identifier;

} origin_circuit_t;

/** An or_circuit_t holds information needed to implement a circuit at an
 * OR. */
typedef struct or_circuit_t {
  circuit_t _base;

  /** Next circuit in the doubly-linked ring of circuits waiting to add
   * cells to p_conn.  NULL if we have no cells pending, or if we're not
   * linked to an OR connection. */
  struct circuit_t *next_active_on_p_conn;
  /** Previous circuit in the doubly-linked ring of circuits waiting to add
   * cells to p_conn.  NULL if we have no cells pending, or if we're not
   * linked to an OR connection. */
  struct circuit_t *prev_active_on_p_conn;

  /** The circuit_id used in the previous (backward) hop of this circuit. */
  circid_t p_circ_id;
  /** Queue of cells waiting to be transmitted on p_conn. */
  cell_queue_t p_conn_cells;
  /** The OR connection that is previous in this circuit. */
  or_connection_t *p_conn;
  /** Linked list of Exit streams associated with this circuit. */
  edge_connection_t *n_streams;
  /** Linked list of Exit streams associated with this circuit that are
   * still being resolved. */
  edge_connection_t *resolving_streams;
  /** The cipher used by intermediate hops for cells heading toward the
   * OP. */
  crypto_cipher_env_t *p_crypto;
  /** The cipher used by intermediate hops for cells heading away from
   * the OP. */
  crypto_cipher_env_t *n_crypto;

  /** The integrity-checking digest used by intermediate hops, for
   * cells packaged here and heading towards the OP.
   */
  crypto_digest_env_t *p_digest;
  /** The integrity-checking digest used by intermediate hops, for
   * cells packaged at the OP and arriving here.
   */
  crypto_digest_env_t *n_digest;

  /** Points to spliced circuit if purpose is REND_ESTABLISHED, and circuit
   * is not marked for close. */
  struct or_circuit_t *rend_splice;

#if REND_COOKIE_LEN >= DIGEST_LEN
#define REND_TOKEN_LEN REND_COOKIE_LEN
#else
#define REND_TOKEN_LEN DIGEST_LEN
#endif

  /** A hash of location-hidden service's PK if purpose is INTRO_POINT, or a
   * rendezvous cookie if purpose is REND_POINT_WAITING. Filled with zeroes
   * otherwise.
   * ???? move to a subtype or adjunct structure? Wastes 20 bytes. -NM
   */
  char rend_token[REND_TOKEN_LEN];

  /* ???? move to a subtype or adjunct structure? Wastes 20 bytes -NM */
  char handshake_digest[DIGEST_LEN]; /**< Stores KH for the handshake. */

  /** How many more relay_early cells can we send on this circuit, according
   * to the specification? */
  unsigned int remaining_relay_early_cells : 4;

  /** True iff this circuit was made with a CREATE_FAST cell. */
  unsigned int is_first_hop : 1;

#ifdef ENABLE_BUFFER_STATS
  /** Number of cells that were removed from circuit queue; reset every
   * time when writing buffer stats to disk. */
  uint32_t processed_cells;

  /** Total time in milliseconds that cells spent in both app-ward and
   * exit-ward queues of this circuit; reset every time when writing
   * buffer stats to disk. */
  uint64_t total_cell_waiting_time;
#endif
} or_circuit_t;

/** Convert a circuit subtype to a circuit_t.*/
#define TO_CIRCUIT(x)  (&((x)->_base))

/** Convert a circuit_t* to a pointer to the enclosing or_circuit_t.  Asserts
 * if the cast is impossible. */
static or_circuit_t *TO_OR_CIRCUIT(circuit_t *);
/** Convert a circuit_t* to a pointer to the enclosing origin_circuit_t.
 * Asserts if the cast is impossible. */
static origin_circuit_t *TO_ORIGIN_CIRCUIT(circuit_t *);

static INLINE or_circuit_t *TO_OR_CIRCUIT(circuit_t *x)
{
  tor_assert(x->magic == OR_CIRCUIT_MAGIC);
  return DOWNCAST(or_circuit_t, x);
}
static INLINE origin_circuit_t *TO_ORIGIN_CIRCUIT(circuit_t *x)
{
  tor_assert(x->magic == ORIGIN_CIRCUIT_MAGIC);
  return DOWNCAST(origin_circuit_t, x);
}

/** Bitfield type: things that we're willing to use invalid routers for. */
typedef enum invalid_router_usage_t {
  ALLOW_INVALID_ENTRY       =1,
  ALLOW_INVALID_EXIT        =2,
  ALLOW_INVALID_MIDDLE      =4,
  ALLOW_INVALID_RENDEZVOUS  =8,
  ALLOW_INVALID_INTRODUCTION=16,
} invalid_router_usage_t;

/* limits for TCP send and recv buffer size used for constrained sockets */
#define MIN_CONSTRAINED_TCP_BUFFER 2048
#define MAX_CONSTRAINED_TCP_BUFFER 262144  /* 256k */

/** A linked list of lines in a config file. */
typedef struct config_line_t {
  char *key;
  char *value;
  struct config_line_t *next;
} config_line_t;

typedef struct routerset_t routerset_t;

/** Configuration options for a Tor process. */
typedef struct {
  uint32_t _magic;

  /** What should the tor process actually do? */
  enum {
    CMD_RUN_TOR=0, CMD_LIST_FINGERPRINT, CMD_HASH_PASSWORD,
    CMD_VERIFY_CONFIG, CMD_RUN_UNITTESTS
  } command;
  const char *command_arg; /**< Argument for command-line option. */

  config_line_t *Logs; /**< New-style list of configuration lines
                        * for logs */

  char *DebugLogFile; /**< Where to send verbose log messages. */
  char *DataDirectory; /**< OR only: where to store long-term data. */
  char *Nickname; /**< OR only: nickname of this onion router. */
  char *Address; /**< OR only: configured address for this onion router. */
  char *PidFile; /**< Where to store PID of Tor process. */

  routerset_t *ExitNodes; /**< Structure containing nicknames, digests,
                           * country codes and IP address patterns of ORs to
                           * consider as exits. */
  routerset_t *EntryNodes;/**< Structure containing nicknames, digests,
                           * country codes and IP address patterns of ORs to
                           * consider as entry points. */
  int StrictExitNodes; /**< Boolean: When none of our ExitNodes are up, do we
                        * stop building circuits? */
  int StrictEntryNodes; /**< Boolean: When none of our EntryNodes are up, do we
                         * stop building circuits? */
  routerset_t *ExcludeNodes;/**< Structure containing nicknames, digests,
                             * country codes and IP address patterns of ORs
                             * not to use in circuits. */
  routerset_t *ExcludeExitNodes;/**< Structure containing nicknames, digests,
                                 * country codes and IP address patterns of
                                 * ORs not to consider as exits. */

  /** Union of ExcludeNodes and ExcludeExitNodes */
  struct routerset_t *_ExcludeExitNodesUnion;

  /** List of "entry", "middle", "exit", "introduction", "rendezvous". */
  smartlist_t *AllowInvalidNodes;
  /** Bitmask; derived from AllowInvalidNodes. */
  invalid_router_usage_t _AllowInvalid;
  config_line_t *ExitPolicy; /**< Lists of exit policy components. */
  int ExitPolicyRejectPrivate; /**< Should we not exit to local addresses? */
  config_line_t *SocksPolicy; /**< Lists of socks policy components */
  config_line_t *DirPolicy; /**< Lists of dir policy components */
  /** Addresses to bind for listening for SOCKS connections. */
  config_line_t *SocksListenAddress;
  /** Addresses to bind for listening for transparent pf/netfilter
   * connections. */
  config_line_t *TransListenAddress;
  /** Addresses to bind for listening for transparent natd connections */
  config_line_t *NatdListenAddress;
  /** Addresses to bind for listening for SOCKS connections. */
  config_line_t *DNSListenAddress;
  /** Addresses to bind for listening for OR connections. */
  config_line_t *ORListenAddress;
  /** Addresses to bind for listening for directory connections. */
  config_line_t *DirListenAddress;
  /** Addresses to bind for listening for control connections. */
  config_line_t *ControlListenAddress;
  /** Local address to bind outbound sockets */
  char *OutboundBindAddress;
  /** Directory server only: which versions of
   * Tor should we tell users to run? */
  config_line_t *RecommendedVersions;
  config_line_t *RecommendedClientVersions;
  config_line_t *RecommendedServerVersions;
  /** Whether dirservers refuse router descriptors with private IPs. */
  int DirAllowPrivateAddresses;
  char *User; /**< Name of user to run Tor as. */
  char *Group; /**< Name of group to run Tor as. */
  int ORPort; /**< Port to listen on for OR connections. */
  int SocksPort; /**< Port to listen on for SOCKS connections. */
  /** Port to listen on for transparent pf/netfilter connections. */
  int TransPort;
  int NatdPort; /**< Port to listen on for transparent natd connections. */
  int ControlPort; /**< Port to listen on for control connections. */
  config_line_t *ControlSocket; /**< List of Unix Domain Sockets to listen on
                                 * for control connections. */
  int DirPort; /**< Port to listen on for directory connections. */
  int DNSPort; /**< Port to listen on for DNS requests. */
  int AssumeReachable; /**< Whether to publish our descriptor regardless. */
  int AuthoritativeDir; /**< Boolean: is this an authoritative directory? */
  int V1AuthoritativeDir; /**< Boolean: is this an authoritative directory
                           * for version 1 directories? */
  int V2AuthoritativeDir; /**< Boolean: is this an authoritative directory
                           * for version 2 directories? */
  int V3AuthoritativeDir; /**< Boolean: is this an authoritative directory
                           * for version 3 directories? */
  int HSAuthoritativeDir; /**< Boolean: does this an authoritative directory
                           * handle hidden service requests? */
  int HSAuthorityRecordStats; /**< Boolean: does this HS authoritative
                               * directory record statistics? */
  int NamingAuthoritativeDir; /**< Boolean: is this an authoritative directory
                               * that's willing to bind names? */
  int VersioningAuthoritativeDir; /**< Boolean: is this an authoritative
                                   * directory that's willing to recommend
                                   * versions? */
  int BridgeAuthoritativeDir; /**< Boolean: is this an authoritative directory
                               * that aggregates bridge descriptors? */

  /** If set on a bridge authority, it will answer requests on its dirport
   * for bridge statuses -- but only if the requests use this password.
   * If set on a bridge user, request bridge statuses, and use this password
   * when doing so. */
  char *BridgePassword;

  int UseBridges; /**< Boolean: should we start all circuits with a bridge? */
  config_line_t *Bridges; /**< List of bootstrap bridge addresses. */

  int BridgeRelay; /**< Boolean: are we acting as a bridge relay? We make
                    * this explicit so we can change how we behave in the
                    * future. */

  /** Boolean: if we know the bridge's digest, should we get new
   * descriptors from the bridge authorities or from the bridge itself? */
  int UpdateBridgesFromAuthority;

  int AvoidDiskWrites; /**< Boolean: should we never cache things to disk?
                        * Not used yet. */
  int ClientOnly; /**< Boolean: should we never evolve into a server role? */
  /** Boolean: should we never publish a descriptor? Deprecated. */
  int NoPublish;
  /** To what authority types do we publish our descriptor? Choices are
   * "v1", "v2", "v3", "bridge", or "". */
  smartlist_t *PublishServerDescriptor;
  /** An authority type, derived from PublishServerDescriptor. */
  authority_type_t _PublishServerDescriptor;
  /** Boolean: do we publish hidden service descriptors to the HS auths? */
  int PublishHidServDescriptors;
  int FetchServerDescriptors; /**< Do we fetch server descriptors as normal? */
  int FetchHidServDescriptors; /** and hidden service descriptors? */
  int HidServDirectoryV2; /**< Do we participate in the HS DHT? */

  int MinUptimeHidServDirectoryV2; /**< As directory authority, accept hidden
                                    * service directories after what time? */
  int FetchUselessDescriptors; /**< Do we fetch non-running descriptors too? */
  int AllDirActionsPrivate; /**< Should every directory action be sent
                             * through a Tor circuit? */

  int ConnLimit; /**< Demanded minimum number of simultaneous connections. */
  int _ConnLimit; /**< Maximum allowed number of simultaneous connections. */
  int RunAsDaemon; /**< If true, run in the background. (Unix only) */
  int FascistFirewall; /**< Whether to prefer ORs reachable on open ports. */
  smartlist_t *FirewallPorts; /**< Which ports our firewall allows
                               * (strings). */
  config_line_t *ReachableAddresses; /**< IP:ports our firewall allows. */
  config_line_t *ReachableORAddresses; /**< IP:ports for OR conns. */
  config_line_t *ReachableDirAddresses; /**< IP:ports for Dir conns. */

  int ConstrainedSockets; /**< Shrink xmit and recv socket buffers. */
  uint64_t ConstrainedSockSize; /**< Size of constrained buffers. */

  /** Application ports that require all nodes in circ to have sufficient
   * uptime. */
  smartlist_t *LongLivedPorts;
  /** Application ports that are likely to be unencrypted and
   * unauthenticated; we reject requests for them to prevent the
   * user from screwing up and leaking plaintext secrets to an
   * observer somewhere on the Internet. */
  smartlist_t *RejectPlaintextPorts;
  /** Related to RejectPlaintextPorts above, except this config option
   * controls whether we warn (in the log and via a controller status
   * event) every time a risky connection is attempted. */
  smartlist_t *WarnPlaintextPorts;
  /** Should we try to reuse the same exit node for a given host */
  smartlist_t *TrackHostExits;
  int TrackHostExitsExpire; /**< Number of seconds until we expire an
                             * addressmap */
  config_line_t *AddressMap; /**< List of address map directives. */
  int AutomapHostsOnResolve; /**< If true, when we get a resolve request for a
                              * hostname ending with one of the suffixes in
                              * <b>AutomapHostsSuffixes</b>, map it to a
                              * virtual address. */
  smartlist_t *AutomapHostsSuffixes; /**< List of suffixes for
                                      * <b>AutomapHostsOnResolve</b>. */
  int RendPostPeriod; /**< How often do we post each rendezvous service
                       * descriptor? Remember to publish them independently. */
  int KeepalivePeriod; /**< How often do we send padding cells to keep
                        * connections alive? */
  int SocksTimeout; /**< How long do we let a socks connection wait
                     * unattached before we fail it? */
  int CircuitBuildTimeout; /**< Cull non-open circuits that were born
                            * at least this many seconds ago. */
  int CircuitIdleTimeout; /**< Cull open clean circuits that were born
                           * at least this many seconds ago. */
  int MaxOnionsPending; /**< How many circuit CREATE requests do we allow
                         * to wait simultaneously before we start dropping
                         * them? */
  int NewCircuitPeriod; /**< How long do we use a circuit before building
                         * a new one? */
  int MaxCircuitDirtiness; /**< Never use circs that were first used more than
                                this interval ago. */
  uint64_t BandwidthRate; /**< How much bandwidth, on average, are we willing
                           * to use in a second? */
  uint64_t BandwidthBurst; /**< How much bandwidth, at maximum, are we willing
                            * to use in a second? */
  uint64_t MaxAdvertisedBandwidth; /**< How much bandwidth are we willing to
                                    * tell people we have? */
  uint64_t RelayBandwidthRate; /**< How much bandwidth, on average, are we
                                 * willing to use for all relayed conns? */
  uint64_t RelayBandwidthBurst; /**< How much bandwidth, at maximum, will we
                                 * use in a second for all relayed conns? */
  int NumCpus; /**< How many CPUs should we try to use? */
  int RunTesting; /**< If true, create testing circuits to measure how well the
                   * other ORs are running. */
  config_line_t *RendConfigLines; /**< List of configuration lines
                                          * for rendezvous services. */
  config_line_t *HidServAuth; /**< List of configuration lines for client-side
                               * authorizations for hidden services */
  char *ContactInfo; /**< Contact info to be published in the directory. */

  char *HttpProxy; /**< hostname[:port] to use as http proxy, if any. */
  tor_addr_t HttpProxyAddr; /**< Parsed IPv4 addr for http proxy, if any. */
  uint16_t HttpProxyPort; /**< Parsed port for http proxy, if any. */
  char *HttpProxyAuthenticator; /**< username:password string, if any. */

  char *HttpsProxy; /**< hostname[:port] to use as https proxy, if any. */
  tor_addr_t HttpsProxyAddr; /**< Parsed addr for https proxy, if any. */
  uint16_t HttpsProxyPort; /**< Parsed port for https proxy, if any. */
  char *HttpsProxyAuthenticator; /**< username:password string, if any. */

  char *Socks4Proxy;
  tor_addr_t Socks4ProxyAddr;
  uint16_t Socks4ProxyPort;

  char *Socks5Proxy;
  tor_addr_t Socks5ProxyAddr;
  uint16_t Socks5ProxyPort;
  char *Socks5ProxyUsername;
  char *Socks5ProxyPassword;

  /** List of configuration lines for replacement directory authorities.
   * If you just want to replace one class of authority at a time,
   * use the "Alternate*Authority" options below instead. */
  config_line_t *DirServers;

  /** If set, use these main (currently v3) directory authorities and
   * not the default ones. */
  config_line_t *AlternateDirAuthority;

  /** If set, use these bridge authorities and not the default one. */
  config_line_t *AlternateBridgeAuthority;

  /** If set, use these HS authorities and not the default ones. */
  config_line_t *AlternateHSAuthority;

  char *MyFamily; /**< Declared family for this OR. */
  config_line_t *NodeFamilies; /**< List of config lines for
                                       * node families */
  config_line_t *AuthDirBadDir; /**< Address policy for descriptors to
                                 * mark as bad dir mirrors. */
  config_line_t *AuthDirBadExit; /**< Address policy for descriptors to
                                  * mark as bad exits. */
  config_line_t *AuthDirReject; /**< Address policy for descriptors to
                                 * reject. */
  config_line_t *AuthDirInvalid; /**< Address policy for descriptors to
                                  * never mark as valid. */
  int AuthDirListBadDirs; /**< True iff we should list bad dirs,
                           * and vote for all other dir mirrors as good. */
  int AuthDirListBadExits; /**< True iff we should list bad exits,
                            * and vote for all other exits as good. */
  int AuthDirRejectUnlisted; /**< Boolean: do we reject all routers that
                              * aren't named in our fingerprint file? */
  int AuthDirMaxServersPerAddr; /**< Do not permit more than this
                                 * number of servers per IP address. */
  int AuthDirMaxServersPerAuthAddr; /**< Do not permit more than this
                                     * number of servers per IP address shared
                                     * with an authority. */

  char *AccountingStart; /**< How long is the accounting interval, and when
                          * does it start? */
  uint64_t AccountingMax; /**< How many bytes do we allow per accounting
                           * interval before hibernation?  0 for "never
                           * hibernate." */

  /** Base64-encoded hash of accepted passwords for the control system. */
  config_line_t *HashedControlPassword;
  /** As HashedControlPassword, but not saved. */
  config_line_t *HashedControlSessionPassword;

  int CookieAuthentication; /**< Boolean: do we enable cookie-based auth for
                             * the control system? */
  char *CookieAuthFile; /**< Location of a cookie authentication file. */
  int CookieAuthFileGroupReadable; /**< Boolean: Is the CookieAuthFile g+r? */
  int LeaveStreamsUnattached; /**< Boolean: Does Tor attach new streams to
                          * circuits itself (0), or does it expect a controller
                          * to cope? (1) */
  int DisablePredictedCircuits; /**< Boolean: does Tor preemptively
                                 * make circuits in the background (0),
                                 * or not (1)? */
  int ShutdownWaitLength; /**< When we get a SIGINT and we're a server, how
                           * long do we wait before exiting? */
  int SafeLogging; /**< Boolean: are we allowed to log sensitive strings
                    * such as addresses (0), or do we scrub them first (1)? */
  int SafeSocks; /**< Boolean: should we outright refuse application
                  * connections that use socks4 or socks5-with-local-dns? */
#define LOG_PROTOCOL_WARN (get_options()->ProtocolWarnings ? \
                           LOG_WARN : LOG_INFO)
  int ProtocolWarnings; /**< Boolean: when other parties screw up the Tor
                         * protocol, is it a warn or an info in our logs? */
  int TestSocks; /**< Boolean: when we get a socks connection, do we loudly
                  * log whether it was DNS-leaking or not? */
  int HardwareAccel; /**< Boolean: Should we enable OpenSSL hardware
                      * acceleration where available? */
  char *AccelName; /**< Optional hardware acceleration engine name. */
  char *AccelDir; /**< Optional hardware acceleration engine search dir. */
  int UseEntryGuards; /**< Boolean: Do we try to enter from a smallish number
                       * of fixed nodes? */
  int NumEntryGuards; /**< How many entry guards do we try to establish? */
  int RephistTrackTime; /**< How many seconds do we keep rephist info? */
  int FastFirstHopPK; /**< If Tor believes it is safe, should we save a third
                       * of our PK time by sending CREATE_FAST cells? */
  /** Should we always fetch our dir info on the mirror schedule (which
   * means directly from the authorities) no matter our other config? */
  int FetchDirInfoEarly;

  /** Should we fetch our dir info at the start of the consensus period? */
  int FetchDirInfoExtraEarly;

  char *VirtualAddrNetwork; /**< Address and mask to hand out for virtual
                             * MAPADDRESS requests. */
  int ServerDNSSearchDomains; /**< Boolean: If set, we don't force exit
                      * addresses to be FQDNs, but rather search for them in
                      * the local domains. */
  int ServerDNSDetectHijacking; /**< Boolean: If true, check for DNS failure
                                 * hijacking. */
  int ServerDNSRandomizeCase; /**< Boolean: Use the 0x20-hack to prevent
                               * DNS poisoning attacks. */
  char *ServerDNSResolvConfFile; /**< If provided, we configure our internal
                     * resolver from the file here rather than from
                     * /etc/resolv.conf (Unix) or the registry (Windows). */
  char *DirPortFrontPage; /**< This is a full path to a file with an html
                    disclaimer. This allows a server administrator to show
                    that they're running Tor and anyone visiting their server
                    will know this without any specialized knowledge. */
  /** Boolean: if set, we start even if our resolv.conf file is missing
   * or broken. */
  int ServerDNSAllowBrokenConfig;

  smartlist_t *ServerDNSTestAddresses; /**< A list of addresses that definitely
                                        * should be resolvable. Used for
                                        * testing our DNS server. */
  int EnforceDistinctSubnets; /**< If true, don't allow multiple routers in the
                               * same network zone in the same circuit. */
  int TunnelDirConns; /**< If true, use BEGIN_DIR rather than BEGIN when
                       * possible. */
  int PreferTunneledDirConns; /**< If true, avoid dirservers that don't
                               * support BEGIN_DIR, when possible. */
  int AllowNonRFC953Hostnames; /**< If true, we allow connections to hostnames
                                * with weird characters. */
  /** If true, we try resolving hostnames with weird characters. */
  int ServerDNSAllowNonRFC953Hostnames;

  /** If true, we try to download extra-info documents (and we serve them,
   * if we are a cache).  For authorities, this is always true. */
  int DownloadExtraInfo;

  /** If true, and we are acting as a relay, allow exit circuits even when
   * we are the first hop of a circuit. */
  int AllowSingleHopExits;
  /** If true, don't allow relays with AllowSingleHopExits=1 to be used in
   * circuits that we build. */
  int ExcludeSingleHopRelays;
  /** If true, and the controller tells us to use a one-hop circuit, and the
   * exit allows it, we use it. */
  int AllowSingleHopCircuits;

  /** If true, we convert "www.google.com.foo.exit" addresses on the
   * socks/trans/natd ports into "www.google.com" addresses that
   * exit from the node "foo". Disabled by default since attacking
   * websites and exit relays can use it to manipulate your path
   * selection. */
  int AllowDotExit;

  /** If true, the user wants us to collect statistics on clients
   * requesting network statuses from us as directory. */
  int DirReqStatistics;

  /** If true, the user wants us to collect statistics on port usage. */
  int ExitPortStatistics;

  /** If true, the user wants us to collect cell statistics. */
  int CellStatistics;

  /** If true, the user wants us to collect statistics as entry node. */
  int EntryStatistics;

  /** If true, do not believe anybody who tells us that a domain resolves
   * to an internal address, or that an internal address has a PTR mapping.
   * Helps avoid some cross-site attacks. */
  int ClientDNSRejectInternalAddresses;

  /** The length of time that we think a consensus should be fresh. */
  int V3AuthVotingInterval;
  /** The length of time we think it will take to distribute votes. */
  int V3AuthVoteDelay;
  /** The length of time we think it will take to distribute signatures. */
  int V3AuthDistDelay;
  /** The number of intervals we think a consensus should be valid. */
  int V3AuthNIntervalsValid;

  /** Should advertise and sign consensuses with a legacy key, for key
   * migration purposes? */
  int V3AuthUseLegacyKey;

  /** Location of bandwidth measurement file */
  char *V3BandwidthsFile;

  /** The length of time that we think an initial consensus should be fresh.
   * Only altered on testing networks. */
  int TestingV3AuthInitialVotingInterval;

  /** The length of time we think it will take to distribute initial votes.
   * Only altered on testing networks. */
  int TestingV3AuthInitialVoteDelay;

  /** The length of time we think it will take to distribute initial
   * signatures.  Only altered on testing networks.*/
  int TestingV3AuthInitialDistDelay;

  /** If an authority has been around for less than this amount of time, it
   * does not believe its reachability information is accurate.  Only
   * altered on testing networks. */
  int TestingAuthDirTimeToLearnReachability;

  /** Clients don't download any descriptor this recent, since it will
   * probably not have propagated to enough caches.  Only altered on testing
   * networks. */
  int TestingEstimatedDescriptorPropagationTime;

  /** If true, we take part in a testing network. Change the defaults of a
   * couple of other configuration options and allow to change the values
   * of certain configuration options. */
  int TestingTorNetwork;

  /** File to check for a consensus networkstatus, if we don't have one
   * cached. */
  char *FallbackNetworkstatusFile;

  /** If true, and we have GeoIP data, and we're a bridge, keep a per-country
   * count of how many client addresses have contacted us so that we can help
   * the bridge authority guess which countries have blocked access to us. */
  int BridgeRecordUsageByCountry;

#if 0
  /** If true, and Tor is built with DIRREQ_STATS support, and we're a
   * directory, record how many directory requests we get from each country. */
  int DirRecordUsageByCountry;
  /** Round all GeoIP results to the next multiple of this value, to avoid
   * leaking information. */
  int DirRecordUsageGranularity;
  /** Time interval: purge geoip stats after this long. */
  int DirRecordUsageRetainIPs;
  /** Time interval: Flush geoip data to disk this often. */
  int DirRecordUsageSaveInterval;
#endif

  /** Optionally, a file with GeoIP data. */
  char *GeoIPFile;

  /** If true, SIGHUP should reload the torrc.  Sometimes controllers want
   * to make this false. */
  int ReloadTorrcOnSIGHUP;

} or_options_t;

/** Persistent state for an onion router, as saved to disk. */
typedef struct {
  uint32_t _magic;
  /** The time at which we next plan to write the state to the disk.  Equal to
   * TIME_MAX if there are no savable changes, 0 if there are changes that
   * should be saved right away. */
  time_t next_write;

  /** When was the state last written to disk? */
  time_t LastWritten;

  /** Fields for accounting bandwidth use. */
  time_t AccountingIntervalStart;
  uint64_t AccountingBytesReadInInterval;
  uint64_t AccountingBytesWrittenInInterval;
  int AccountingSecondsActive;
  uint64_t AccountingExpectedUsage;

  /** A list of Entry Guard-related configuration lines. */
  config_line_t *EntryGuards;

  /** These fields hold information on the history of bandwidth usage for
   * servers.  The "Ends" fields hold the time when we last updated the
   * bandwidth usage. The "Interval" fields hold the granularity, in seconds,
   * of the entries of Values.  The "Values" lists hold decimal string
   * representations of the number of bytes read or written in each
   * interval. */
  time_t      BWHistoryReadEnds;
  int         BWHistoryReadInterval;
  smartlist_t *BWHistoryReadValues;
  time_t      BWHistoryWriteEnds;
  int         BWHistoryWriteInterval;
  smartlist_t *BWHistoryWriteValues;

  /** What version of Tor wrote this state file? */
  char *TorVersion;

  /** Holds any unrecognized values we found in the state file, in the order
   * in which we found them. */
  config_line_t *ExtraLines;

  /** When did we last rotate our onion key?  "0" for 'no idea'. */
  time_t LastRotatedOnionKey;
} or_state_t;

/** Change the next_write time of <b>state</b> to <b>when</b>, unless the
 * state is already scheduled to be written to disk earlier than <b>when</b>.
 */
static INLINE void or_state_mark_dirty(or_state_t *state, time_t when)
{
  if (state->next_write > when)
    state->next_write = when;
}

#define MAX_SOCKS_REPLY_LEN 1024
#define MAX_SOCKS_ADDR_LEN 256

/** Please open a TCP connection to this addr:port. */
#define SOCKS_COMMAND_CONNECT       0x01
/** Please turn this FQDN into an IP address, privately. */
#define SOCKS_COMMAND_RESOLVE       0xF0
/** Please turn this IP address into an FQDN, privately. */
#define SOCKS_COMMAND_RESOLVE_PTR   0xF1

#define SOCKS_COMMAND_IS_CONNECT(c) ((c)==SOCKS_COMMAND_CONNECT)
#define SOCKS_COMMAND_IS_RESOLVE(c) ((c)==SOCKS_COMMAND_RESOLVE || \
                                     (c)==SOCKS_COMMAND_RESOLVE_PTR)

/** State of a SOCKS request from a user to an OP.  Also used to encode other
 * information for non-socks user request (such as those on TransPort and
 * DNSPort) */
struct socks_request_t {
  /** Which version of SOCKS did the client use? One of "0, 4, 5" -- where
   * 0 means that no socks handshake ever took place, and this is just a
   * stub connection (e.g. see connection_ap_make_link()). */
  char socks_version;
  int command; /**< What is this stream's goal? One from the above list. */
  size_t replylen; /**< Length of <b>reply</b>. */
  char reply[MAX_SOCKS_REPLY_LEN]; /**< Write an entry into this string if
                                    * we want to specify our own socks reply,
                                    * rather than using the default socks4 or
                                    * socks5 socks reply. We use this for the
                                    * two-stage socks5 handshake.
                                    */
  char address[MAX_SOCKS_ADDR_LEN]; /**< What address did the client ask to
                                       connect to/resolve? */
  uint16_t port; /**< What port did the client ask to connect to? */
  unsigned int has_finished : 1; /**< Has the SOCKS handshake finished? Used to
                              * make sure we send back a socks reply for
                              * every connection. */
};

/* all the function prototypes go here */

/********************************* buffers.c ***************************/

buf_t *buf_new(void);
buf_t *buf_new_with_capacity(size_t size);
void buf_free(buf_t *buf);
void buf_clear(buf_t *buf);
void buf_shrink(buf_t *buf);
void buf_shrink_freelists(int free_all);
void buf_dump_freelist_sizes(int severity);

size_t buf_datalen(const buf_t *buf);
size_t buf_allocation(const buf_t *buf);
size_t buf_slack(const buf_t *buf);
const char *_buf_peek_raw_buffer(const buf_t *buf);

int read_to_buf(int s, size_t at_most, buf_t *buf, int *reached_eof,
                int *socket_error);
int read_to_buf_tls(tor_tls_t *tls, size_t at_most, buf_t *buf);

int flush_buf(int s, buf_t *buf, size_t sz, size_t *buf_flushlen);
int flush_buf_tls(tor_tls_t *tls, buf_t *buf, size_t sz, size_t *buf_flushlen);

int write_to_buf(const char *string, size_t string_len, buf_t *buf);
int write_to_buf_zlib(buf_t *buf, tor_zlib_state_t *state,
                      const char *data, size_t data_len, int done);
int move_buf_to_buf(buf_t *buf_out, buf_t *buf_in, size_t *buf_flushlen);
int fetch_from_buf(char *string, size_t string_len, buf_t *buf);
int fetch_var_cell_from_buf(buf_t *buf, var_cell_t **out, int linkproto);
int fetch_from_buf_http(buf_t *buf,
                        char **headers_out, size_t max_headerlen,
                        char **body_out, size_t *body_used, size_t max_bodylen,
                        int force_complete);
int fetch_from_buf_socks(buf_t *buf, socks_request_t *req,
                         int log_sockstype, int safe_socks);
int fetch_from_buf_socks_client(buf_t *buf, int state, char **reason);
int fetch_from_buf_line(buf_t *buf, char *data_out, size_t *data_len);

int peek_buf_has_control0_command(buf_t *buf);

void assert_buf_ok(buf_t *buf);

#ifdef BUFFERS_PRIVATE
int buf_find_string_offset(const buf_t *buf, const char *s, size_t n);
#endif

/********************************* circuitbuild.c **********************/

char *circuit_list_path(origin_circuit_t *circ, int verbose);
char *circuit_list_path_for_controller(origin_circuit_t *circ);
void circuit_log_path(int severity, unsigned int domain,
                      origin_circuit_t *circ);
void circuit_rep_hist_note_result(origin_circuit_t *circ);
origin_circuit_t *origin_circuit_init(uint8_t purpose, int flags);
origin_circuit_t *circuit_establish_circuit(uint8_t purpose,
                                            extend_info_t *exit,
                                            int flags);
int circuit_handle_first_hop(origin_circuit_t *circ);
void circuit_n_conn_done(or_connection_t *or_conn, int status);
int inform_testing_reachability(void);
int circuit_send_next_onion_skin(origin_circuit_t *circ);
void circuit_note_clock_jumped(int seconds_elapsed);
int circuit_extend(cell_t *cell, circuit_t *circ);
int circuit_init_cpath_crypto(crypt_path_t *cpath, const char *key_data,
                              int reverse);
int circuit_finish_handshake(origin_circuit_t *circ, uint8_t cell_type,
                             const char *reply);
int circuit_truncated(origin_circuit_t *circ, crypt_path_t *layer);
int onionskin_answer(or_circuit_t *circ, uint8_t cell_type,
                     const char *payload, const char *keys);
int circuit_all_predicted_ports_handled(time_t now, int *need_uptime,
                                        int *need_capacity);

int circuit_append_new_exit(origin_circuit_t *circ, extend_info_t *info);
int circuit_extend_to_new_exit(origin_circuit_t *circ, extend_info_t *info);
void onion_append_to_cpath(crypt_path_t **head_ptr, crypt_path_t *new_hop);
extend_info_t *extend_info_alloc(const char *nickname, const char *digest,
                                 crypto_pk_env_t *onion_key,
                                 const tor_addr_t *addr, uint16_t port);
extend_info_t *extend_info_from_router(routerinfo_t *r);
extend_info_t *extend_info_dup(extend_info_t *info);
void extend_info_free(extend_info_t *info);
routerinfo_t *build_state_get_exit_router(cpath_build_state_t *state);
const char *build_state_get_exit_nickname(cpath_build_state_t *state);

void entry_guards_compute_status(void);
int entry_guard_register_connect_status(const char *digest, int succeeded,
                                        int mark_relay_status, time_t now);
void entry_nodes_should_be_added(void);
int entry_list_can_grow(or_options_t *options);
routerinfo_t *choose_random_entry(cpath_build_state_t *state);
int entry_guards_parse_state(or_state_t *state, int set, char **msg);
void entry_guards_update_state(or_state_t *state);
int getinfo_helper_entry_guards(control_connection_t *conn,
                                const char *question, char **answer);

void clear_bridge_list(void);
int routerinfo_is_a_configured_bridge(routerinfo_t *ri);
void bridge_add_from_config(const tor_addr_t *addr, uint16_t port,
                            char *digest);
void retry_bridge_descriptor_fetch_directly(const char *digest);
void fetch_bridge_descriptors(time_t now);
void learned_bridge_descriptor(routerinfo_t *ri, int from_cache);
int any_bridge_descriptors_known(void);
int any_pending_bridge_descriptor_fetches(void);
int bridges_known_but_down(void);
void bridges_retry_all(void);

void entry_guards_free_all(void);

/********************************* circuitlist.c ***********************/

circuit_t * _circuit_get_global_list(void);
const char *circuit_state_to_string(int state);
const char *circuit_purpose_to_controller_string(uint8_t purpose);
void circuit_dump_by_conn(connection_t *conn, int severity);
void circuit_set_p_circid_orconn(or_circuit_t *circ, circid_t id,
                                 or_connection_t *conn);
void circuit_set_n_circid_orconn(circuit_t *circ, circid_t id,
                                 or_connection_t *conn);
void circuit_set_state(circuit_t *circ, uint8_t state);
void circuit_close_all_marked(void);
origin_circuit_t *origin_circuit_new(void);
or_circuit_t *or_circuit_new(circid_t p_circ_id, or_connection_t *p_conn);
circuit_t *circuit_get_by_circid_orconn(circid_t circ_id,
                                        or_connection_t *conn);
int circuit_id_in_use_on_orconn(circid_t circ_id, or_connection_t *conn);
circuit_t *circuit_get_by_edge_conn(edge_connection_t *conn);
void circuit_unlink_all_from_or_conn(or_connection_t *conn, int reason);
origin_circuit_t *circuit_get_by_global_id(uint32_t id);
origin_circuit_t *circuit_get_by_rend_query_and_purpose(const char *rend_query,
                                                        uint8_t purpose);
origin_circuit_t *circuit_get_next_by_pk_and_purpose(origin_circuit_t *start,
                                         const char *digest, uint8_t purpose);
or_circuit_t *circuit_get_rendezvous(const char *cookie);
or_circuit_t *circuit_get_intro_point(const char *digest);
origin_circuit_t *circuit_find_to_cannibalize(uint8_t purpose,
                                              extend_info_t *info, int flags);
void circuit_mark_all_unused_circs(void);
void circuit_expire_all_dirty_circs(void);
void _circuit_mark_for_close(circuit_t *circ, int reason,
                             int line, const char *file);
int circuit_get_cpath_len(origin_circuit_t *circ);
crypt_path_t *circuit_get_cpath_hop(origin_circuit_t *circ, int hopnum);
void circuit_get_all_pending_on_or_conn(smartlist_t *out,
                                        or_connection_t *or_conn);
int circuit_count_pending_on_or_conn(or_connection_t *or_conn);

#define circuit_mark_for_close(c, reason)                               \
  _circuit_mark_for_close((c), (reason), __LINE__, _SHORT_FILE_)

void assert_cpath_layer_ok(const crypt_path_t *cp);
void assert_circuit_ok(const circuit_t *c);
void circuit_free_all(void);

/********************************* circuituse.c ************************/

void circuit_expire_building(time_t now);
void circuit_remove_handled_ports(smartlist_t *needed_ports);
int circuit_stream_is_being_handled(edge_connection_t *conn, uint16_t port,
                                    int min);
int circuit_conforms_to_options(const origin_circuit_t *circ,
                                const or_options_t *options);
void circuit_build_needed_circs(time_t now);
void circuit_detach_stream(circuit_t *circ, edge_connection_t *conn);

void reset_bandwidth_test(void);
int circuit_enough_testing_circs(void);

void circuit_has_opened(origin_circuit_t *circ);
void circuit_build_failed(origin_circuit_t *circ);

/** Flag to set when a circuit should have only a single hop. */
#define CIRCLAUNCH_ONEHOP_TUNNEL  (1<<0)
/** Flag to set when a circuit needs to be built of high-uptime nodes */
#define CIRCLAUNCH_NEED_UPTIME    (1<<1)
/** Flag to set when a circuit needs to be built of high-capacity nodes */
#define CIRCLAUNCH_NEED_CAPACITY  (1<<2)
/** Flag to set when the last hop of a circuit doesn't need to be an
 * exit node. */
#define CIRCLAUNCH_IS_INTERNAL    (1<<3)
origin_circuit_t *circuit_launch_by_extend_info(uint8_t purpose,
                                                extend_info_t *info,
                                                int flags);
origin_circuit_t *circuit_launch_by_router(uint8_t purpose,
                                           routerinfo_t *exit, int flags);
void circuit_reset_failure_count(int timeout);
int connection_ap_handshake_attach_chosen_circuit(edge_connection_t *conn,
                                                  origin_circuit_t *circ,
                                                  crypt_path_t *cpath);
int connection_ap_handshake_attach_circuit(edge_connection_t *conn);

/********************************* command.c ***************************/

void command_process_cell(cell_t *cell, or_connection_t *conn);
void command_process_var_cell(var_cell_t *cell, or_connection_t *conn);

extern uint64_t stats_n_padding_cells_processed;
extern uint64_t stats_n_create_cells_processed;
extern uint64_t stats_n_created_cells_processed;
extern uint64_t stats_n_relay_cells_processed;
extern uint64_t stats_n_destroy_cells_processed;

/********************************* config.c ***************************/

/** An error from options_trial_assign() or options_init_from_string(). */
typedef enum setopt_err_t {
  SETOPT_OK = 0,
  SETOPT_ERR_MISC = -1,
  SETOPT_ERR_PARSE = -2,
  SETOPT_ERR_TRANSITION = -3,
  SETOPT_ERR_SETTING = -4,
} setopt_err_t;

const char *get_dirportfrontpage(void);
or_options_t *get_options(void);
int set_options(or_options_t *new_val, char **msg);
void config_free_all(void);
const char *safe_str(const char *address);
const char *escaped_safe_str(const char *address);
const char *get_version(void);

int config_get_lines(const char *string, config_line_t **result);
void config_free_lines(config_line_t *front);
setopt_err_t options_trial_assign(config_line_t *list, int use_defaults,
                                  int clear_first, char **msg);
int resolve_my_address(int warn_severity, or_options_t *options,
                       uint32_t *addr, char **hostname_out);
int is_local_addr(const tor_addr_t *addr) ATTR_PURE;
void options_init(or_options_t *options);
int options_init_from_torrc(int argc, char **argv);
setopt_err_t options_init_from_string(const char *cf,
                            int command, const char *command_arg, char **msg);
int option_is_recognized(const char *key);
const char *option_get_canonical_name(const char *key);
config_line_t *option_get_assignment(or_options_t *options,
                                     const char *key);
int options_save_current(void);
const char *get_torrc_fname(void);
char *options_get_datadir_fname2_suffix(or_options_t *options,
                                        const char *sub1, const char *sub2,
                                        const char *suffix);
#define get_datadir_fname2_suffix(sub1, sub2, suffix) \
  options_get_datadir_fname2_suffix(get_options(), (sub1), (sub2), (suffix))
/** Return a newly allocated string containing datadir/sub1.  See
 * get_datadir_fname2_suffix.  */
#define get_datadir_fname(sub1) get_datadir_fname2_suffix((sub1), NULL, NULL)
/** Return a newly allocated string containing datadir/sub1/sub2.  See
 * get_datadir_fname2_suffix.  */
#define get_datadir_fname2(sub1,sub2) \
  get_datadir_fname2_suffix((sub1), (sub2), NULL)
/** Return a newly allocated string containing datadir/sub1suffix.  See
 * get_datadir_fname2_suffix. */
#define get_datadir_fname_suffix(sub1, suffix) \
  get_datadir_fname2_suffix((sub1), NULL, (suffix))

or_state_t *get_or_state(void);
int or_state_save(time_t now);

int options_need_geoip_info(or_options_t *options, const char **reason_out);
int getinfo_helper_config(control_connection_t *conn,
                          const char *question, char **answer);

const char *tor_get_digests(void);
uint32_t get_effective_bwrate(or_options_t *options);
uint32_t get_effective_bwburst(or_options_t *options);

#ifdef CONFIG_PRIVATE
/* Used only by config.c and test.c */
or_options_t *options_new(void);
#endif

/********************************* connection.c ***************************/

const char *conn_type_to_string(int type);
const char *conn_state_to_string(int type, int state);

dir_connection_t *dir_connection_new(int socket_family);
or_connection_t *or_connection_new(int socket_family);
edge_connection_t *edge_connection_new(int type, int socket_family);
control_connection_t *control_connection_new(int socket_family);
connection_t *connection_new(int type, int socket_family);

void connection_link_connections(connection_t *conn_a, connection_t *conn_b);
void connection_free(connection_t *conn);
void connection_free_all(void);
void connection_about_to_close_connection(connection_t *conn);
void connection_close_immediate(connection_t *conn);
void _connection_mark_for_close(connection_t *conn,int line, const char *file);

#define connection_mark_for_close(c) \
  _connection_mark_for_close((c), __LINE__, _SHORT_FILE_)

void connection_expire_held_open(void);

int connection_connect(connection_t *conn, const char *address,
                       const tor_addr_t *addr,
                       uint16_t port, int *socket_error);

int connection_proxy_connect(connection_t *conn, int type);
int connection_read_proxy_handshake(connection_t *conn);

int retry_all_listeners(smartlist_t *replaced_conns,
                        smartlist_t *new_conns);

ssize_t connection_bucket_write_limit(connection_t *conn, time_t now);
int global_write_bucket_low(connection_t *conn, size_t attempt, int priority);
void connection_bucket_init(void);
void connection_bucket_refill(int seconds_elapsed, time_t now);

int connection_handle_read(connection_t *conn);

int connection_fetch_from_buf(char *string, size_t len, connection_t *conn);

int connection_wants_to_flush(connection_t *conn);
int connection_outbuf_too_full(connection_t *conn);
int connection_handle_write(connection_t *conn, int force);
void _connection_write_to_buf_impl(const char *string, size_t len,
                                   connection_t *conn, int zlib);
static void connection_write_to_buf(const char *string, size_t len,
                                    connection_t *conn);
static void connection_write_to_buf_zlib(const char *string, size_t len,
                                         dir_connection_t *conn, int done);
static INLINE void
connection_write_to_buf(const char *string, size_t len, connection_t *conn)
{
  _connection_write_to_buf_impl(string, len, conn, 0);
}
static INLINE void
connection_write_to_buf_zlib(const char *string, size_t len,
                             dir_connection_t *conn, int done)
{
  _connection_write_to_buf_impl(string, len, TO_CONN(conn), done ? -1 : 1);
}

connection_t *connection_get_by_global_id(uint64_t id);

connection_t *connection_get_by_type(int type);
connection_t *connection_get_by_type_purpose(int type, int purpose);
connection_t *connection_get_by_type_addr_port_purpose(int type,
                                                   const tor_addr_t *addr,
                                                   uint16_t port, int purpose);
connection_t *connection_get_by_type_state(int type, int state);
connection_t *connection_get_by_type_state_rendquery(int type, int state,
                                                     const char *rendquery);

#define connection_speaks_cells(conn) ((conn)->type == CONN_TYPE_OR)
int connection_is_listener(connection_t *conn);
int connection_state_is_open(connection_t *conn);
int connection_state_is_connecting(connection_t *conn);

char *alloc_http_authenticator(const char *authenticator);

void assert_connection_ok(connection_t *conn, time_t now);
int connection_or_nonopen_was_started_here(or_connection_t *conn);
void connection_dump_buffer_mem_stats(int severity);
void remove_file_if_very_old(const char *fname, time_t now);

/********************************* connection_edge.c *************************/

#define connection_mark_unattached_ap(conn, endreason) \
  _connection_mark_unattached_ap((conn), (endreason), __LINE__, _SHORT_FILE_)

void _connection_mark_unattached_ap(edge_connection_t *conn, int endreason,
                                    int line, const char *file);
int connection_edge_reached_eof(edge_connection_t *conn);
int connection_edge_process_inbuf(edge_connection_t *conn,
                                  int package_partial);
int connection_edge_destroy(circid_t circ_id, edge_connection_t *conn);
int connection_edge_end(edge_connection_t *conn, uint8_t reason);
int connection_edge_end_errno(edge_connection_t *conn);
int connection_edge_finished_flushing(edge_connection_t *conn);
int connection_edge_finished_connecting(edge_connection_t *conn);

int connection_ap_handshake_send_begin(edge_connection_t *ap_conn);
int connection_ap_handshake_send_resolve(edge_connection_t *ap_conn);

edge_connection_t  *connection_ap_make_link(char *address, uint16_t port,
                                            const char *digest,
                                            int use_begindir, int want_onehop);
void connection_ap_handshake_socks_reply(edge_connection_t *conn, char *reply,
                                         size_t replylen,
                                         int endreason);
void connection_ap_handshake_socks_resolved(edge_connection_t *conn,
                                            int answer_type,
                                            size_t answer_len,
                                            const char *answer,
                                            int ttl,
                                            time_t expires);

int connection_exit_begin_conn(cell_t *cell, circuit_t *circ);
int connection_exit_begin_resolve(cell_t *cell, or_circuit_t *circ);
void connection_exit_connect(edge_connection_t *conn);
int connection_edge_is_rendezvous_stream(edge_connection_t *conn);
int connection_ap_can_use_exit(edge_connection_t *conn, routerinfo_t *exit);
void connection_ap_expire_beginning(void);
void connection_ap_attach_pending(void);
void connection_ap_fail_onehop(const char *failed_digest,
                               cpath_build_state_t *build_state);
void circuit_discard_optional_exit_enclaves(extend_info_t *info);
int connection_ap_detach_retriable(edge_connection_t *conn,
                                   origin_circuit_t *circ,
                                   int reason);
int connection_ap_process_transparent(edge_connection_t *conn);

int address_is_invalid_destination(const char *address, int client);

void addressmap_init(void);
void addressmap_clean(time_t now);
void addressmap_clear_configured(void);
void addressmap_clear_transient(void);
void addressmap_free_all(void);
int addressmap_rewrite(char *address, size_t maxlen, time_t *expires_out);
int addressmap_have_mapping(const char *address, int update_timeout);
/** Enumerates possible origins of a client-side address mapping. */
typedef enum {
  /** We're remapping this address because the controller told us to. */
  ADDRMAPSRC_CONTROLLER,
  /** We're remapping this address because our configuration (via torrc, the
   * command line, or a SETCONF command) told us to. */
  ADDRMAPSRC_TORRC,
  /** We're remapping this address because we have TrackHostExit configured,
   * and we want to remember to use the same exit next time. */
  ADDRMAPSRC_TRACKEXIT,
  /** We're remapping this address because we got a DNS resolution from a
   * Tor server that told us what its value was. */
  ADDRMAPSRC_DNS,
} addressmap_entry_source_t;
void addressmap_register(const char *address, char *new_address,
                         time_t expires, addressmap_entry_source_t source);
int parse_virtual_addr_network(const char *val, int validate_only,
                               char **msg);
int client_dns_incr_failures(const char *address);
void client_dns_clear_failures(const char *address);
void client_dns_set_addressmap(const char *address, uint32_t val,
                               const char *exitname, int ttl);
const char *addressmap_register_virtual_address(int type, char *new_address);
void addressmap_get_mappings(smartlist_t *sl, time_t min_expires,
                             time_t max_expires, int want_expiry);
int connection_ap_handshake_rewrite_and_attach(edge_connection_t *conn,
                                               origin_circuit_t *circ,
                                               crypt_path_t *cpath);
int hostname_is_noconnect_address(const char *address);

/** Possible return values for parse_extended_hostname. */
typedef enum hostname_type_t {
  NORMAL_HOSTNAME, ONION_HOSTNAME, EXIT_HOSTNAME, BAD_HOSTNAME
} hostname_type_t;
hostname_type_t parse_extended_hostname(char *address, int allowdotexit);

#if defined(HAVE_NET_IF_H) && defined(HAVE_NET_PFVAR_H)
int get_pf_socket(void);
#endif

/********************************* connection_or.c ***************************/

void connection_or_remove_from_identity_map(or_connection_t *conn);
void connection_or_clear_identity_map(void);
or_connection_t *connection_or_get_for_extend(const char *digest,
                                              const tor_addr_t *target_addr,
                                              const char **msg_out,
                                              int *launch_out);
void connection_or_set_bad_connections(void);

int connection_or_reached_eof(or_connection_t *conn);
int connection_or_process_inbuf(or_connection_t *conn);
int connection_or_flushed_some(or_connection_t *conn);
int connection_or_finished_flushing(or_connection_t *conn);
int connection_or_finished_connecting(or_connection_t *conn);

void connection_or_connect_failed(or_connection_t *conn,
                                  int reason, const char *msg);
or_connection_t *connection_or_connect(const tor_addr_t *addr, uint16_t port,
                                       const char *id_digest);

int connection_tls_start_handshake(or_connection_t *conn, int receiving);
int connection_tls_continue_handshake(or_connection_t *conn);

void or_handshake_state_free(or_handshake_state_t *state);
int connection_or_set_state_open(or_connection_t *conn);
void connection_or_write_cell_to_buf(const cell_t *cell,
                                     or_connection_t *conn);
void connection_or_write_var_cell_to_buf(const var_cell_t *cell,
                                         or_connection_t *conn);
int connection_or_send_destroy(circid_t circ_id, or_connection_t *conn,
                               int reason);
int connection_or_send_netinfo(or_connection_t *conn);
int connection_or_send_cert(or_connection_t *conn);
int connection_or_send_link_auth(or_connection_t *conn);
int connection_or_compute_link_auth_hmac(or_connection_t *conn,
                                         char *hmac_out);
int is_or_protocol_version_known(uint16_t version);

void cell_pack(packed_cell_t *dest, const cell_t *src);
void var_cell_pack_header(const var_cell_t *cell, char *hdr_out);
var_cell_t *var_cell_new(uint16_t payload_len);
void var_cell_free(var_cell_t *cell);

/********************************* control.c ***************************/

/** Used to indicate the type of a circuit event passed to the controller.
 * The various types are defined in control-spec.txt */
typedef enum circuit_status_event_t {
  CIRC_EVENT_LAUNCHED = 0,
  CIRC_EVENT_BUILT    = 1,
  CIRC_EVENT_EXTENDED = 2,
  CIRC_EVENT_FAILED   = 3,
  CIRC_EVENT_CLOSED   = 4,
} circuit_status_event_t;

/** Used to indicate the type of a stream event passed to the controller.
 * The various types are defined in control-spec.txt */
typedef enum stream_status_event_t {
  STREAM_EVENT_SENT_CONNECT = 0,
  STREAM_EVENT_SENT_RESOLVE = 1,
  STREAM_EVENT_SUCCEEDED    = 2,
  STREAM_EVENT_FAILED       = 3,
  STREAM_EVENT_CLOSED       = 4,
  STREAM_EVENT_NEW          = 5,
  STREAM_EVENT_NEW_RESOLVE  = 6,
  STREAM_EVENT_FAILED_RETRIABLE = 7,
  STREAM_EVENT_REMAP        = 8
} stream_status_event_t;

/** Used to indicate the type of an OR connection event passed to the
 * controller.  The various types are defined in control-spec.txt */
typedef enum or_conn_status_event_t {
  OR_CONN_EVENT_LAUNCHED     = 0,
  OR_CONN_EVENT_CONNECTED    = 1,
  OR_CONN_EVENT_FAILED       = 2,
  OR_CONN_EVENT_CLOSED       = 3,
  OR_CONN_EVENT_NEW          = 4,
} or_conn_status_event_t;

void control_update_global_event_mask(void);
void control_adjust_event_log_severity(void);

/** Execute the statement <b>stmt</b>, which may log events concerning the
 * connection <b>conn</b>.  To prevent infinite loops, disable log messages
 * being sent to controllers if <b>conn</b> is a control connection.
 *
 * Stmt must not contain any return or goto statements.
 */
#define CONN_LOG_PROTECT(conn, stmt)                                    \
  STMT_BEGIN                                                            \
    int _log_conn_is_control = (conn && conn->type == CONN_TYPE_CONTROL); \
    if (_log_conn_is_control)                                           \
      disable_control_logging();                                        \
  STMT_BEGIN stmt; STMT_END;                                            \
    if (_log_conn_is_control)                                           \
      enable_control_logging();                                         \
  STMT_END

/** Log information about the connection <b>conn</b>, protecting it as with
 * CONN_LOG_PROTECT. Example:
 *
 * LOG_FN_CONN(conn, (LOG_DEBUG, "Socket %d wants to write", conn->s));
 **/
#define LOG_FN_CONN(conn, args)                 \
  CONN_LOG_PROTECT(conn, log_fn args)

int connection_control_finished_flushing(control_connection_t *conn);
int connection_control_reached_eof(control_connection_t *conn);
int connection_control_process_inbuf(control_connection_t *conn);

#define EVENT_AUTHDIR_NEWDESCS 0x000D
#define EVENT_NS 0x000F
int control_event_is_interesting(int event);

int control_event_circuit_status(origin_circuit_t *circ,
                                 circuit_status_event_t e, int reason);
int control_event_stream_status(edge_connection_t *conn,
                                stream_status_event_t e,
                                int reason);
int control_event_or_conn_status(or_connection_t *conn,
                                 or_conn_status_event_t e, int reason);
int control_event_bandwidth_used(uint32_t n_read, uint32_t n_written);
int control_event_stream_bandwidth(edge_connection_t *edge_conn);
int control_event_stream_bandwidth_used(void);
void control_event_logmsg(int severity, unsigned int domain, const char *msg);
int control_event_descriptors_changed(smartlist_t *routers);
int control_event_address_mapped(const char *from, const char *to,
                                 time_t expires, const char *error);
int control_event_or_authdir_new_descriptor(const char *action,
                                            const char *desc,
                                            size_t desclen,
                                            const char *msg);
int control_event_my_descriptor_changed(void);
int control_event_networkstatus_changed(smartlist_t *statuses);
int control_event_newconsensus(const networkstatus_t *consensus);
int control_event_networkstatus_changed_single(routerstatus_t *rs);
int control_event_general_status(int severity, const char *format, ...)
  CHECK_PRINTF(2,3);
int control_event_client_status(int severity, const char *format, ...)
  CHECK_PRINTF(2,3);
int control_event_server_status(int severity, const char *format, ...)
  CHECK_PRINTF(2,3);
int control_event_guard(const char *nickname, const char *digest,
                        const char *status);

int init_cookie_authentication(int enabled);
smartlist_t *decode_hashed_passwords(config_line_t *passwords);
void disable_control_logging(void);
void enable_control_logging(void);

/** Enum describing various stages of bootstrapping, for use with controller
 * bootstrap status events. The values range from 0 to 100. */
typedef enum {
  BOOTSTRAP_STATUS_UNDEF=-1,
  BOOTSTRAP_STATUS_STARTING=0,
  BOOTSTRAP_STATUS_CONN_DIR=5,
  BOOTSTRAP_STATUS_HANDSHAKE=-2,
  BOOTSTRAP_STATUS_HANDSHAKE_DIR=10,
  BOOTSTRAP_STATUS_ONEHOP_CREATE=15,
  BOOTSTRAP_STATUS_REQUESTING_STATUS=20,
  BOOTSTRAP_STATUS_LOADING_STATUS=25,
  BOOTSTRAP_STATUS_LOADING_KEYS=40,
  BOOTSTRAP_STATUS_REQUESTING_DESCRIPTORS=45,
  BOOTSTRAP_STATUS_LOADING_DESCRIPTORS=50,
  BOOTSTRAP_STATUS_CONN_OR=80,
  BOOTSTRAP_STATUS_HANDSHAKE_OR=85,
  BOOTSTRAP_STATUS_CIRCUIT_CREATE=90,
  BOOTSTRAP_STATUS_DONE=100
} bootstrap_status_t;

void control_event_bootstrap(bootstrap_status_t status, int progress);
void control_event_bootstrap_problem(const char *warn, int reason);

void control_event_clients_seen(const char *timestarted,
                                const char *countries);

#ifdef CONTROL_PRIVATE
/* Used only by control.c and test.c */
size_t write_escaped_data(const char *data, size_t len, char **out);
size_t read_escaped_data(const char *data, size_t len, char **out);
#endif

/********************************* cpuworker.c *****************************/

void cpu_init(void);
void cpuworkers_rotate(void);
int connection_cpu_finished_flushing(connection_t *conn);
int connection_cpu_reached_eof(connection_t *conn);
int connection_cpu_process_inbuf(connection_t *conn);
int assign_onionskin_to_cpuworker(connection_t *cpuworker,
                                  or_circuit_t *circ,
                                  char *onionskin);

/********************************* directory.c ***************************/

int directories_have_accepted_server_descriptor(void);
char *authority_type_to_string(authority_type_t auth);
void directory_post_to_dirservers(uint8_t dir_purpose, uint8_t router_purpose,
                                  authority_type_t type, const char *payload,
                                  size_t payload_len, size_t extrainfo_len);
void directory_get_from_dirserver(uint8_t dir_purpose, uint8_t router_purpose,
                                  const char *resource,
                                  int pds_flags);
void directory_get_from_all_authorities(uint8_t dir_purpose,
                                        uint8_t router_purpose,
                                        const char *resource);
void directory_initiate_command_routerstatus(routerstatus_t *status,
                                             uint8_t dir_purpose,
                                             uint8_t router_purpose,
                                             int anonymized_connection,
                                             const char *resource,
                                             const char *payload,
                                             size_t payload_len,
                                             time_t if_modified_since);
void directory_initiate_command_routerstatus_rend(routerstatus_t *status,
                                                  uint8_t dir_purpose,
                                                  uint8_t router_purpose,
                                                  int anonymized_connection,
                                                  const char *resource,
                                                  const char *payload,
                                                  size_t payload_len,
                                                  time_t if_modified_since,
                                                const rend_data_t *rend_query);

int parse_http_response(const char *headers, int *code, time_t *date,
                        compress_method_t *compression, char **response);

int connection_dir_is_encrypted(dir_connection_t *conn);
int connection_dir_reached_eof(dir_connection_t *conn);
int connection_dir_process_inbuf(dir_connection_t *conn);
int connection_dir_finished_flushing(dir_connection_t *conn);
int connection_dir_finished_connecting(dir_connection_t *conn);
void connection_dir_request_failed(dir_connection_t *conn);
void directory_initiate_command(const char *address, const tor_addr_t *addr,
                                uint16_t or_port, uint16_t dir_port,
                                int supports_conditional_consensus,
                                int supports_begindir, const char *digest,
                                uint8_t dir_purpose, uint8_t router_purpose,
                                int anonymized_connection,
                                const char *resource,
                                const char *payload, size_t payload_len,
                                time_t if_modified_since);

int dir_split_resource_into_fingerprints(const char *resource,
                                    smartlist_t *fp_out, int *compresseed_out,
                                    int decode_hex, int sort_uniq);
/** A pair of digests created by dir_split_resource_info_fingerprint_pairs() */
typedef struct {
  char first[DIGEST_LEN];
  char second[DIGEST_LEN];
} fp_pair_t;
int dir_split_resource_into_fingerprint_pairs(const char *res,
                                              smartlist_t *pairs_out);
char *directory_dump_request_log(void);
void note_request(const char *key, size_t bytes);
int router_supports_extrainfo(const char *identity_digest, int is_authority);

time_t download_status_increment_failure(download_status_t *dls,
                                         int status_code, const char *item,
                                         int server, time_t now);
/** Increment the failure count of the download_status_t <b>dls</b>, with
 * the optional status code <b>sc</b>. */
#define download_status_failed(dls, sc)                                 \
  download_status_increment_failure((dls), (sc), NULL,                  \
                                    get_options()->DirPort, time(NULL))

void download_status_reset(download_status_t *dls);
static int download_status_is_ready(download_status_t *dls, time_t now,
                                    int max_failures);
/** Return true iff, as of <b>now</b>, the resource tracked by <b>dls</b> is
 * ready to get its download reattempted. */
static INLINE int
download_status_is_ready(download_status_t *dls, time_t now,
                         int max_failures)
{
  return (dls->n_download_failures <= max_failures
          && dls->next_attempt_at <= now);
}

static void download_status_mark_impossible(download_status_t *dl);
/** Mark <b>dl</b> as never downloadable. */
static INLINE void
download_status_mark_impossible(download_status_t *dl)
{
  dl->n_download_failures = IMPOSSIBLE_TO_DOWNLOAD;
}

/********************************* dirserv.c ***************************/
/** Maximum length of an exit policy summary. */
#define MAX_EXITPOLICY_SUMMARY_LEN (1000)

/** Maximum allowable length of a version line in a networkstatus. */
#define MAX_V_LINE_LEN 128
/** Length of "r Authority BadDirectory BadExit Exit Fast Guard HSDir Named
 * Running Stable Unnamed V2Dir Valid\n". */
#define MAX_FLAG_LINE_LEN 96
/** Length of "w" line for weighting.  Currently at most
 * "w Bandwidth=<uint32t> Measured=<uint32t>\n" */
#define MAX_WEIGHT_LINE_LEN (12+10+10+10+1)
/** Maximum length of an exit policy summary line. */
#define MAX_POLICY_LINE_LEN (3+MAX_EXITPOLICY_SUMMARY_LEN)
/** Amount of space to allocate for each entry: r, s, and v lines. */
#define RS_ENTRY_LEN                                                    \
  ( /* first line */                                                    \
   MAX_NICKNAME_LEN+BASE64_DIGEST_LEN*2+ISO_TIME_LEN+INET_NTOA_BUF_LEN+ \
   5*2 /* ports */ + 10 /* punctuation */ +                             \
   /* second line */                                                    \
   MAX_FLAG_LINE_LEN +                                                  \
   /* weight line */                                                    \
   MAX_WEIGHT_LINE_LEN +                                                \
   /* p line. */                                                        \
   MAX_POLICY_LINE_LEN +                                                \
   /* v line. */                                                        \
   MAX_V_LINE_LEN                                                       \
   )
#define UNNAMED_ROUTER_NICKNAME "Unnamed"

int connection_dirserv_flushed_some(dir_connection_t *conn);

int dirserv_add_own_fingerprint(const char *nickname, crypto_pk_env_t *pk);
int dirserv_load_fingerprint_file(void);
void dirserv_free_fingerprint_list(void);
const char *dirserv_get_nickname_by_digest(const char *digest);
enum was_router_added_t dirserv_add_multiple_descriptors(
                                     const char *desc, uint8_t purpose,
                                     const char *source,
                                     const char **msg);
enum was_router_added_t dirserv_add_descriptor(routerinfo_t *ri,
                                               const char **msg,
                                               const char *source);
void dirserv_free_descriptors(void);
void dirserv_set_router_is_running(routerinfo_t *router, time_t now);
int list_server_status_v1(smartlist_t *routers, char **router_status_out,
                          int for_controller);
int dirserv_dump_directory_to_string(char **dir_out,
                                     crypto_pk_env_t *private_key);

int directory_fetches_from_authorities(or_options_t *options);
int directory_fetches_dir_info_early(or_options_t *options);
int directory_fetches_dir_info_later(or_options_t *options);
int directory_caches_v2_dir_info(or_options_t *options);
#define directory_caches_v1_dir_info(o) directory_caches_v2_dir_info(o)
int directory_caches_dir_info(or_options_t *options);
int directory_permits_begindir_requests(or_options_t *options);
int directory_permits_controller_requests(or_options_t *options);
int directory_too_idle_to_fetch_descriptors(or_options_t *options, time_t now);

void directory_set_dirty(void);
cached_dir_t *dirserv_get_directory(void);
cached_dir_t *dirserv_get_runningrouters(void);
cached_dir_t *dirserv_get_consensus(void);
void dirserv_set_cached_directory(const char *directory, time_t when,
                                  int is_running_routers);
void dirserv_set_cached_networkstatus_v2(const char *directory,
                                         const char *identity,
                                         time_t published);
void dirserv_set_cached_networkstatus_v3(const char *consensus,
                                         time_t published);
void dirserv_clear_old_networkstatuses(time_t cutoff);
void dirserv_clear_old_v1_info(time_t now);
void dirserv_get_networkstatus_v2(smartlist_t *result, const char *key);
void dirserv_get_networkstatus_v2_fingerprints(smartlist_t *result,
                                               const char *key);
int dirserv_get_routerdesc_fingerprints(smartlist_t *fps_out, const char *key,
                                        const char **msg,
                                        int for_unencrypted_conn,
                                        int is_extrainfo);
int dirserv_get_routerdescs(smartlist_t *descs_out, const char *key,
                            const char **msg);
void dirserv_orconn_tls_done(const char *address,
                             uint16_t or_port,
                             const char *digest_rcvd,
                             int as_advertised);
void dirserv_test_reachability(time_t now, int try_all);
int authdir_wants_to_reject_router(routerinfo_t *ri, const char **msg,
                                   int complain);
int dirserv_would_reject_router(routerstatus_t *rs);
int dirserv_remove_old_statuses(smartlist_t *fps, time_t cutoff);
int dirserv_have_any_serverdesc(smartlist_t *fps, int spool_src);
size_t dirserv_estimate_data_size(smartlist_t *fps, int is_serverdescs,
                                  int compressed);
typedef enum {
  NS_V2, NS_V3_CONSENSUS, NS_V3_VOTE, NS_CONTROL_PORT
} routerstatus_format_type_t;
int routerstatus_format_entry(char *buf, size_t buf_len,
                              routerstatus_t *rs, const char *platform,
                              routerstatus_format_type_t format);
void dirserv_free_all(void);
void cached_dir_decref(cached_dir_t *d);
cached_dir_t *new_cached_dir(char *s, time_t published);

#ifdef DIRSERV_PRIVATE
typedef struct measured_bw_line_t {
  char node_id[DIGEST_LEN];
  char node_hex[MAX_HEX_NICKNAME_LEN+1];
  long int bw;
} measured_bw_line_t;

int measured_bw_line_parse(measured_bw_line_t *out, const char *line);

int measured_bw_line_apply(measured_bw_line_t *parsed_line,
                           smartlist_t *routerstatuses);
#endif

int dirserv_read_measured_bandwidths(const char *from_file,
                                     smartlist_t *routerstatuses);

/********************************* dirvote.c ************************/

/** Lowest allowable value for VoteSeconds. */
#define MIN_VOTE_SECONDS 20
/** Lowest allowable value for DistSeconds. */
#define MIN_DIST_SECONDS 20
/** Smallest allowable voting interval. */
#define MIN_VOTE_INTERVAL 300

void dirvote_free_all(void);

/* vote manipulation */
char *networkstatus_compute_consensus(smartlist_t *votes,
                                      int total_authorities,
                                      crypto_pk_env_t *identity_key,
                                      crypto_pk_env_t *signing_key,
                                      const char *legacy_identity_key_digest,
                                      crypto_pk_env_t *legacy_signing_key);
int networkstatus_add_detached_signatures(networkstatus_t *target,
                                          ns_detached_signatures_t *sigs,
                                          const char **msg_out);
char *networkstatus_get_detached_signatures(networkstatus_t *consensus);
void ns_detached_signatures_free(ns_detached_signatures_t *s);

/* cert manipulation */
authority_cert_t *authority_cert_dup(authority_cert_t *cert);

/** Describes the schedule by which votes should be generated. */
typedef struct vote_timing_t {
  int vote_interval;
  int n_intervals_valid;
  int vote_delay;
  int dist_delay;
} vote_timing_t;
/* vote scheduling */
void dirvote_get_preferred_voting_intervals(vote_timing_t *timing_out);
time_t dirvote_get_start_of_next_interval(time_t now, int interval);
void dirvote_recalculate_timing(or_options_t *options, time_t now);
void dirvote_act(or_options_t *options, time_t now);

/* invoked on timers and by outside triggers. */
struct pending_vote_t * dirvote_add_vote(const char *vote_body,
                                         const char **msg_out,
                                         int *status_out);
int dirvote_add_signatures(const char *detached_signatures_body,
                           const char *source,
                           const char **msg_out);

/* Item access */
const char *dirvote_get_pending_consensus(void);
const char *dirvote_get_pending_detached_signatures(void);
#define DGV_BY_ID 1
#define DGV_INCLUDE_PENDING 2
#define DGV_INCLUDE_PREVIOUS 4
const cached_dir_t *dirvote_get_vote(const char *fp, int flags);
void set_routerstatus_from_routerinfo(routerstatus_t *rs,
                                      routerinfo_t *ri, time_t now,
                                      int naming, int exits_can_be_guards,
                                      int listbadexits, int listbaddirs);
void router_clear_status_flags(routerinfo_t *ri);
networkstatus_t *
dirserv_generate_networkstatus_vote_obj(crypto_pk_env_t *private_key,
                                        authority_cert_t *cert);

#ifdef DIRVOTE_PRIVATE
char *
format_networkstatus_vote(crypto_pk_env_t *private_key,
                          networkstatus_t *v3_ns);
#endif

/********************************* dns.c ***************************/

int dns_init(void);
int has_dns_init_failed(void);
void dns_free_all(void);
uint32_t dns_clip_ttl(uint32_t ttl);
int dns_reset(void);
void connection_dns_remove(edge_connection_t *conn);
void assert_connection_edge_not_dns_pending(edge_connection_t *conn);
void assert_all_pending_dns_resolves_ok(void);
void dns_cancel_pending_resolve(const char *question);
int dns_resolve(edge_connection_t *exitconn);
void dns_launch_correctness_checks(void);
int dns_seems_to_be_broken(void);
void dns_reset_correctness_checks(void);
void dump_dns_mem_usage(int severity);

/********************************* dnsserv.c ************************/

void dnsserv_configure_listener(connection_t *conn);
void dnsserv_close_listener(connection_t *conn);
void dnsserv_resolved(edge_connection_t *conn,
                      int answer_type,
                      size_t answer_len,
                      const char *answer,
                      int ttl);
void dnsserv_reject_request(edge_connection_t *conn);
int dnsserv_launch_request(const char *name, int is_reverse);

/********************************* geoip.c **************************/

/** Round all GeoIP results to the next multiple of this value, to avoid
 * leaking information. */
#define DIR_RECORD_USAGE_GRANULARITY 8
/** Time interval: Flush geoip data to disk this often. */
#define DIR_RECORD_USAGE_RETAIN_IPS (24*60*60)
/** How long do we have to have observed per-country request history before
 * we are willing to talk about it? */
#define DIR_RECORD_USAGE_MIN_OBSERVATION_TIME (24*60*60)

/** Time interval: Flush geoip data to disk this often when measuring on an
 * entry guard. */
#define ENTRY_RECORD_USAGE_RETAIN_IPS (24*60*60)

#ifdef GEOIP_PRIVATE
int geoip_parse_entry(const char *line);
#endif
int should_record_bridge_info(or_options_t *options);
int geoip_load_file(const char *filename, or_options_t *options);
int geoip_get_country_by_ip(uint32_t ipaddr);
int geoip_get_n_countries(void);
const char *geoip_get_country_name(country_t num);
int geoip_is_loaded(void);
country_t geoip_get_country(const char *countrycode);
/** Indicates an action that we might be noting geoip statistics on.
 * Note that if we're noticing CONNECT, we're a bridge, and if we're noticing
 * the others, we're not.
 */
typedef enum {
  /** We've noticed a connection as a bridge relay or entry guard. */
  GEOIP_CLIENT_CONNECT = 0,
  /** We've served a networkstatus consensus as a directory server. */
  GEOIP_CLIENT_NETWORKSTATUS = 1,
  /** We've served a v2 networkstatus consensus as a directory server. */
  GEOIP_CLIENT_NETWORKSTATUS_V2 = 2,
} geoip_client_action_t;
void geoip_note_client_seen(geoip_client_action_t action,
                            uint32_t addr, time_t now);
void geoip_remove_old_clients(time_t cutoff);
/** Indicates either a positive reply or a reason for rejectng a network
 * status request that will be included in geoip statistics. */
typedef enum {
  /** Request is answered successfully. */
  GEOIP_SUCCESS = 0,
  /** V3 network status is not signed by a sufficient number of requested
   * authorities. */
  GEOIP_REJECT_NOT_ENOUGH_SIGS = 1,
  /** Requested network status object is unavailable. */
  GEOIP_REJECT_UNAVAILABLE = 2,
  /** Requested network status not found. */
  GEOIP_REJECT_NOT_FOUND = 3,
  /** Network status has not been modified since If-Modified-Since time. */
  GEOIP_REJECT_NOT_MODIFIED = 4,
  /** Directory is busy. */
  GEOIP_REJECT_BUSY = 5,
} geoip_ns_response_t;
#define GEOIP_NS_RESPONSE_NUM 6
void geoip_note_ns_response(geoip_client_action_t action,
                            geoip_ns_response_t response);
time_t geoip_get_history_start(void);
char *geoip_get_client_history(time_t now, geoip_client_action_t action);
char *geoip_get_request_history(time_t now, geoip_client_action_t action);
int getinfo_helper_geoip(control_connection_t *control_conn,
                         const char *question, char **answer);
void geoip_free_all(void);

/** Directory requests that we are measuring can be either direct or
 * tunneled. */
typedef enum {
  DIRREQ_DIRECT = 0,
  DIRREQ_TUNNELED = 1,
} dirreq_type_t;

/** Possible states for either direct or tunneled directory requests that
 * are relevant for determining network status download times. */
typedef enum {
  /** Found that the client requests a network status; applies to both
   * direct and tunneled requests; initial state of a request that we are
   * measuring. */
  DIRREQ_IS_FOR_NETWORK_STATUS = 0,
  /** Finished writing a network status to the directory connection;
   * applies to both direct and tunneled requests; completes a direct
   * request. */
  DIRREQ_FLUSHING_DIR_CONN_FINISHED = 1,
  /** END cell sent to circuit that initiated a tunneled request. */
  DIRREQ_END_CELL_SENT = 2,
  /** Flushed last cell from queue of the circuit that initiated a
    * tunneled request to the outbuf of the OR connection. */
  DIRREQ_CIRC_QUEUE_FLUSHED = 3,
  /** Flushed last byte from buffer of the OR connection belonging to the
    * circuit that initiated a tunneled request; completes a tunneled
    * request. */
  DIRREQ_OR_CONN_BUFFER_FLUSHED = 4
} dirreq_state_t;

void geoip_start_dirreq(uint64_t dirreq_id, size_t response_size,
                        geoip_client_action_t action, dirreq_type_t type);
void geoip_change_dirreq_state(uint64_t dirreq_id, dirreq_type_t type,
                               dirreq_state_t new_state);

/********************************* hibernate.c **********************/

int accounting_parse_options(or_options_t *options, int validate_only);
int accounting_is_enabled(or_options_t *options);
void configure_accounting(time_t now);
void accounting_run_housekeeping(time_t now);
void accounting_add_bytes(size_t n_read, size_t n_written, int seconds);
int accounting_record_bandwidth_usage(time_t now, or_state_t *state);
void hibernate_begin_shutdown(void);
int we_are_hibernating(void);
void consider_hibernation(time_t now);
int getinfo_helper_accounting(control_connection_t *conn,
                              const char *question, char **answer);
void accounting_set_bandwidth_usage_from_state(or_state_t *state);

/********************************* main.c ***************************/

extern int has_completed_circuit;

int connection_add(connection_t *conn);
int connection_remove(connection_t *conn);
void connection_unregister_events(connection_t *conn);
int connection_in_array(connection_t *conn);
void add_connection_to_closeable_list(connection_t *conn);
int connection_is_on_closeable_list(connection_t *conn);

smartlist_t *get_connection_array(void);

typedef enum watchable_events {
  READ_EVENT=0x02,
  WRITE_EVENT=0x04
} watchable_events_t;
void connection_watch_events(connection_t *conn, watchable_events_t events);
int connection_is_reading(connection_t *conn);
void connection_stop_reading(connection_t *conn);
void connection_start_reading(connection_t *conn);

int connection_is_writing(connection_t *conn);
void connection_stop_writing(connection_t *conn);
void connection_start_writing(connection_t *conn);

void connection_stop_reading_from_linked_conn(connection_t *conn);

void directory_all_unreachable(time_t now);
void directory_info_has_arrived(time_t now, int from_cache);

void ip_address_changed(int at_interface);
void dns_servers_relaunch_checks(void);

void control_signal_act(int the_signal);
void handle_signals(int is_parent);

int try_locking(or_options_t *options, int err_if_locked);
int have_lockfile(void);
void release_lockfile(void);

void tor_cleanup(void);
void tor_free_all(int postfork);

int tor_main(int argc, char *argv[]);

#ifdef MAIN_PRIVATE
int do_main_loop(void);
int do_list_fingerprint(void);
void do_hash_password(void);
int tor_init(int argc, char **argv);
#endif

/********************************* networkstatus.c *********************/

/** How old do we allow a v2 network-status to get before removing it
 * completely? */
#define MAX_NETWORKSTATUS_AGE (10*24*60*60)

/** Location where we found a v2 networkstatus. */
typedef enum {
  NS_FROM_CACHE, NS_FROM_DIR_BY_FP, NS_FROM_DIR_ALL, NS_GENERATED
} v2_networkstatus_source_t;

/** Possible statuses of a version of Tor, given opinions from the directory
 * servers. */
typedef enum version_status_t {
  VS_RECOMMENDED=0, /**< This version is listed as recommended. */
  VS_OLD=1, /**< This version is older than any recommended version. */
  VS_NEW=2, /**< This version is newer than any recommended version. */
  VS_NEW_IN_SERIES=3, /**< This version is newer than any recommended version
                       * in its series, but later recommended versions exist.
                       */
  VS_UNRECOMMENDED=4, /**< This version is not recommended (general case). */
  VS_EMPTY=5, /**< The version list was empty; no agreed-on versions. */
  VS_UNKNOWN, /**< We have no idea. */
} version_status_t;

void networkstatus_reset_warnings(void);
void networkstatus_reset_download_failures(void);
int router_reload_v2_networkstatus(void);
int router_reload_consensus_networkstatus(void);
void routerstatus_free(routerstatus_t *rs);
void networkstatus_v2_free(networkstatus_v2_t *ns);
void networkstatus_vote_free(networkstatus_t *ns);
networkstatus_voter_info_t *networkstatus_get_voter_by_id(
                                       networkstatus_t *vote,
                                       const char *identity);
int networkstatus_check_consensus_signature(networkstatus_t *consensus,
                                            int warn);
int networkstatus_check_voter_signature(networkstatus_t *consensus,
                                        networkstatus_voter_info_t *voter,
                                        authority_cert_t *cert);
char *networkstatus_get_cache_filename(const char *identity_digest);
int router_set_networkstatus_v2(const char *s, time_t arrived_at,
                             v2_networkstatus_source_t source,
                             smartlist_t *requested_fingerprints);
void networkstatus_v2_list_clean(time_t now);
int compare_digest_to_routerstatus_entry(const void *_key,
                                         const void **_member);
routerstatus_t *networkstatus_v2_find_entry(networkstatus_v2_t *ns,
                                         const char *digest);
routerstatus_t *networkstatus_vote_find_entry(networkstatus_t *ns,
                                              const char *digest);
int networkstatus_vote_find_entry_idx(networkstatus_t *ns,
                                      const char *digest, int *found_out);
const smartlist_t *networkstatus_get_v2_list(void);
download_status_t *router_get_dl_status_by_descriptor_digest(const char *d);
routerstatus_t *router_get_consensus_status_by_id(const char *digest);
routerstatus_t *router_get_consensus_status_by_descriptor_digest(
                                                        const char *digest);
routerstatus_t *router_get_consensus_status_by_nickname(const char *nickname,
                                                       int warn_if_unnamed);
const char *networkstatus_get_router_digest_by_nickname(const char *nickname);
int networkstatus_nickname_is_unnamed(const char *nickname);
void networkstatus_consensus_download_failed(int status_code);
void update_consensus_networkstatus_fetch_time(time_t now);
int should_delay_dir_fetches(or_options_t *options);
void update_networkstatus_downloads(time_t now);
void update_certificate_downloads(time_t now);
int consensus_is_waiting_for_certs(void);
networkstatus_v2_t *networkstatus_v2_get_by_digest(const char *digest);
networkstatus_t *networkstatus_get_latest_consensus(void);
networkstatus_t *networkstatus_get_live_consensus(time_t now);
networkstatus_t *networkstatus_get_reasonably_live_consensus(time_t now);
#define NSSET_FROM_CACHE 1
#define NSSET_WAS_WAITING_FOR_CERTS 2
#define NSSET_DONT_DOWNLOAD_CERTS 4
#define NSSET_ACCEPT_OBSOLETE 8
int networkstatus_set_current_consensus(const char *consensus, unsigned flags);
void networkstatus_note_certs_arrived(void);
void routers_update_all_from_networkstatus(time_t now, int dir_version);
void routerstatus_list_update_from_consensus_networkstatus(time_t now);
void routers_update_status_from_consensus_networkstatus(smartlist_t *routers,
                                                        int reset_failures);
void signed_descs_update_status_from_consensus_networkstatus(
                                                         smartlist_t *descs);

char *networkstatus_getinfo_helper_single(routerstatus_t *rs);
char *networkstatus_getinfo_by_purpose(const char *purpose_string, time_t now);
void networkstatus_dump_bridge_status_to_file(time_t now);
int getinfo_helper_networkstatus(control_connection_t *conn,
                                 const char *question, char **answer);
void networkstatus_free_all(void);

/********************************* ntmain.c ***************************/
#ifdef MS_WINDOWS
#define NT_SERVICE
#endif

#ifdef NT_SERVICE
int nt_service_parse_options(int argc, char **argv, int *should_exit);
int nt_service_is_stopping(void);
void nt_service_set_state(DWORD state);
#else
#define nt_service_is_stopping() (0)
#endif

/********************************* onion.c ***************************/

int onion_pending_add(or_circuit_t *circ, char *onionskin);
or_circuit_t *onion_next_task(char **onionskin_out);
void onion_pending_remove(or_circuit_t *circ);

int onion_skin_create(crypto_pk_env_t *router_key,
                      crypto_dh_env_t **handshake_state_out,
                      char *onion_skin_out);

int onion_skin_server_handshake(const char *onion_skin,
                                crypto_pk_env_t *private_key,
                                crypto_pk_env_t *prev_private_key,
                                char *handshake_reply_out,
                                char *key_out,
                                size_t key_out_len);

int onion_skin_client_handshake(crypto_dh_env_t *handshake_state,
                                const char *handshake_reply,
                                char *key_out,
                                size_t key_out_len);

int fast_server_handshake(const char *key_in,
                          char *handshake_reply_out,
                          char *key_out,
                          size_t key_out_len);

int fast_client_handshake(const char *handshake_state,
                          const char *handshake_reply_out,
                          char *key_out,
                          size_t key_out_len);

void clear_pending_onions(void);

/********************************* policies.c ************************/

/* (length of "accept 255.255.255.255/255.255.255.255:65535-65535\n" plus a
 * NUL.)
 */
#define POLICY_BUF_LEN 52

/** Outcome of applying an address policy to an address. */
typedef enum {
  /** The address was accepted */
  ADDR_POLICY_ACCEPTED=0,
  /** The address was rejected */
  ADDR_POLICY_REJECTED=-1,
  /** Part of the address was unknown, but as far as we can tell, it was
   * accepted. */
  ADDR_POLICY_PROBABLY_ACCEPTED=1,
  /** Part of the address was unknown, but as far as we can tell, it was
   * rejected. */
  ADDR_POLICY_PROBABLY_REJECTED=2
} addr_policy_result_t;

int firewall_is_fascist_or(void);
int fascist_firewall_allows_address_or(const tor_addr_t *addr, uint16_t port);
int fascist_firewall_allows_or(routerinfo_t *ri);
int fascist_firewall_allows_address_dir(const tor_addr_t *addr, uint16_t port);
int dir_policy_permits_address(const tor_addr_t *addr);
int socks_policy_permits_address(const tor_addr_t *addr);
int authdir_policy_permits_address(uint32_t addr, uint16_t port);
int authdir_policy_valid_address(uint32_t addr, uint16_t port);
int authdir_policy_baddir_address(uint32_t addr, uint16_t port);
int authdir_policy_badexit_address(uint32_t addr, uint16_t port);

int validate_addr_policies(or_options_t *options, char **msg);
void policy_expand_private(smartlist_t **policy);
int policies_parse_from_options(or_options_t *options);

addr_policy_t *addr_policy_get_canonical_entry(addr_policy_t *ent);
int cmp_addr_policies(smartlist_t *a, smartlist_t *b);
addr_policy_result_t compare_tor_addr_to_addr_policy(const tor_addr_t *addr,
                              uint16_t port, const smartlist_t *policy);
addr_policy_result_t compare_addr_to_addr_policy(uint32_t addr,
                              uint16_t port, const smartlist_t *policy);
int policies_parse_exit_policy(config_line_t *cfg, smartlist_t **dest,
                               int rejectprivate, const char *local_address);
void policies_set_router_exitpolicy_to_reject_all(routerinfo_t *exitrouter);
int exit_policy_is_general_exit(smartlist_t *policy);
int policy_is_reject_star(const smartlist_t *policy);
int getinfo_helper_policies(control_connection_t *conn,
                            const char *question, char **answer);
int policy_write_item(char *buf, size_t buflen, addr_policy_t *item,
                      int format_for_desc);

void addr_policy_list_free(smartlist_t *p);
void addr_policy_free(addr_policy_t *p);
void policies_free_all(void);

char *policy_summarize(smartlist_t *policy);

/********************************* reasons.c ***************************/

const char *stream_end_reason_to_control_string(int reason);
const char *stream_end_reason_to_string(int reason);
socks5_reply_status_t stream_end_reason_to_socks5_response(int reason);
uint8_t errno_to_stream_end_reason(int e);

const char *orconn_end_reason_to_control_string(int r);
int tls_error_to_orconn_end_reason(int e);
int errno_to_orconn_end_reason(int e);

const char *circuit_end_reason_to_control_string(int reason);
const char *socks4_response_code_to_string(uint8_t code);
const char *socks5_response_code_to_string(uint8_t code);

/********************************* relay.c ***************************/

extern uint64_t stats_n_relay_cells_relayed;
extern uint64_t stats_n_relay_cells_delivered;

int circuit_receive_relay_cell(cell_t *cell, circuit_t *circ,
                               cell_direction_t cell_direction);

void relay_header_pack(char *dest, const relay_header_t *src);
void relay_header_unpack(relay_header_t *dest, const char *src);
int relay_send_command_from_edge(streamid_t stream_id, circuit_t *circ,
                               uint8_t relay_command, const char *payload,
                               size_t payload_len, crypt_path_t *cpath_layer);
int connection_edge_send_command(edge_connection_t *fromconn,
                                 uint8_t relay_command, const char *payload,
                                 size_t payload_len);
int connection_edge_package_raw_inbuf(edge_connection_t *conn,
                                      int package_partial);
void connection_edge_consider_sending_sendme(edge_connection_t *conn);

extern uint64_t stats_n_data_cells_packaged;
extern uint64_t stats_n_data_bytes_packaged;
extern uint64_t stats_n_data_cells_received;
extern uint64_t stats_n_data_bytes_received;

void init_cell_pool(void);
void free_cell_pool(void);
void clean_cell_pool(void);
void dump_cell_pool_usage(int severity);

void cell_queue_clear(cell_queue_t *queue);
void cell_queue_append(cell_queue_t *queue, packed_cell_t *cell);
void cell_queue_append_packed_copy(cell_queue_t *queue, const cell_t *cell);

void append_cell_to_circuit_queue(circuit_t *circ, or_connection_t *orconn,
                                  cell_t *cell, cell_direction_t direction);
void connection_or_unlink_all_active_circs(or_connection_t *conn);
int connection_or_flush_from_first_active_circuit(or_connection_t *conn,
                                                  int max, time_t now);
void assert_active_circuits_ok(or_connection_t *orconn);
void make_circuit_inactive_on_conn(circuit_t *circ, or_connection_t *conn);
void make_circuit_active_on_conn(circuit_t *circ, or_connection_t *conn);

int append_address_to_payload(char *payload_out, const tor_addr_t *addr);
const char *decode_address_from_payload(tor_addr_t *addr_out,
                                        const char *payload,
                                        int payload_len);

/********************************* rephist.c ***************************/

void rep_hist_init(void);
void rep_hist_note_connect_failed(const char* nickname, time_t when);
void rep_hist_note_connect_succeeded(const char* nickname, time_t when);
void rep_hist_note_disconnect(const char* nickname, time_t when);
void rep_hist_note_connection_died(const char* nickname, time_t when);
void rep_hist_note_extend_succeeded(const char *from_name,
                                    const char *to_name);
void rep_hist_note_extend_failed(const char *from_name, const char *to_name);
void rep_hist_dump_stats(time_t now, int severity);
void rep_hist_note_bytes_read(size_t num_bytes, time_t when);
void rep_hist_note_bytes_written(size_t num_bytes, time_t when);
#ifdef ENABLE_EXIT_STATS
void rep_hist_note_exit_bytes_read(uint16_t port, size_t num_bytes,
                                   time_t now);
void rep_hist_note_exit_bytes_written(uint16_t port, size_t num_bytes,
                                      time_t now);
void rep_hist_note_exit_stream_opened(uint16_t port, time_t now);
#else
#define rep_hist_note_exit_bytes_read(p,n,t) STMT_NIL
#define rep_hist_note_exit_bytes_written(p,n,t) STMT_NIL
#define rep_hist_note_exit_stream_opened(p,t) STMT_NIL
#endif
int rep_hist_bandwidth_assess(void);
char *rep_hist_get_bandwidth_lines(int for_extrainfo);
void rep_hist_update_state(or_state_t *state);
int rep_hist_load_state(or_state_t *state, char **err);
void rep_history_clean(time_t before);

void rep_hist_note_router_reachable(const char *id, time_t when);
void rep_hist_note_router_unreachable(const char *id, time_t when);
int rep_hist_record_mtbf_data(time_t now, int missing_means_down);
int rep_hist_load_mtbf_data(time_t now);

time_t rep_hist_downrate_old_runs(time_t now);
double rep_hist_get_stability(const char *id, time_t when);
double rep_hist_get_weighted_fractional_uptime(const char *id, time_t when);
long rep_hist_get_weighted_time_known(const char *id, time_t when);
int rep_hist_have_measured_enough_stability(void);
const char *rep_hist_get_router_stability_doc(time_t now);

void rep_hist_note_used_port(time_t now, uint16_t port);
smartlist_t *rep_hist_get_predicted_ports(time_t now);
void rep_hist_note_used_resolve(time_t now);
void rep_hist_note_used_internal(time_t now, int need_uptime,
                                 int need_capacity);
int rep_hist_get_predicted_internal(time_t now, int *need_uptime,
                                    int *need_capacity);

int any_predicted_circuits(time_t now);
int rep_hist_circbuilding_dormant(time_t now);

/** Possible public/private key operations in Tor: used to keep track of where
 * we're spending our time. */
typedef enum {
  SIGN_DIR, SIGN_RTR,
  VERIFY_DIR, VERIFY_RTR,
  ENC_ONIONSKIN, DEC_ONIONSKIN,
  TLS_HANDSHAKE_C, TLS_HANDSHAKE_S,
  REND_CLIENT, REND_MID, REND_SERVER,
} pk_op_t;
void note_crypto_pk_op(pk_op_t operation);
void dump_pk_ops(int severity);

void rep_hist_free_all(void);

/* for hidden service usage statistics */
void hs_usage_note_publish_total(const char *service_id, time_t now);
void hs_usage_note_publish_novel(const char *service_id, time_t now);
void hs_usage_note_fetch_total(const char *service_id, time_t now);
void hs_usage_note_fetch_successful(const char *service_id, time_t now);
void hs_usage_write_statistics_to_file(time_t now);
void hs_usage_free_all(void);

#ifdef ENABLE_BUFFER_STATS
#define DUMP_BUFFER_STATS_INTERVAL (24*60*60)
void add_circ_to_buffer_stats(circuit_t *circ, time_t end_of_interval);
void dump_buffer_stats(void);
#endif

/********************************* rendclient.c ***************************/

void rend_client_introcirc_has_opened(origin_circuit_t *circ);
void rend_client_rendcirc_has_opened(origin_circuit_t *circ);
int rend_client_introduction_acked(origin_circuit_t *circ, const char *request,
                                   size_t request_len);
void rend_client_refetch_v2_renddesc(const rend_data_t *rend_query);
int rend_client_remove_intro_point(extend_info_t *failed_intro,
                                   const rend_data_t *rend_query);
int rend_client_rendezvous_acked(origin_circuit_t *circ, const char *request,
                                 size_t request_len);
int rend_client_receive_rendezvous(origin_circuit_t *circ, const char *request,
                                   size_t request_len);
void rend_client_desc_trynow(const char *query);

extend_info_t *rend_client_get_random_intro(const rend_data_t *rend_query);

int rend_client_send_introduction(origin_circuit_t *introcirc,
                                  origin_circuit_t *rendcirc);
int rend_parse_service_authorization(or_options_t *options,
                                     int validate_only);
rend_service_authorization_t *rend_client_lookup_service_authorization(
                                                const char *onion_address);
void rend_service_authorization_free_all(void);
rend_data_t *rend_data_dup(const rend_data_t *request);

/********************************* rendcommon.c ***************************/

/** Hidden-service side configuration of client authorization. */
typedef struct rend_authorized_client_t {
  char *client_name;
  char descriptor_cookie[REND_DESC_COOKIE_LEN];
  crypto_pk_env_t *client_key;
} rend_authorized_client_t;

/** ASCII-encoded v2 hidden service descriptor. */
typedef struct rend_encoded_v2_service_descriptor_t {
  char desc_id[DIGEST_LEN]; /**< Descriptor ID. */
  char *desc_str; /**< Descriptor string. */
} rend_encoded_v2_service_descriptor_t;

/** Introduction point information. */
typedef struct rend_intro_point_t {
  extend_info_t *extend_info; /**< Extend info of this introduction point. */
  crypto_pk_env_t *intro_key; /**< Introduction key that replaces the service
                               * key, if this descriptor is V2. */
} rend_intro_point_t;

/** Information used to connect to a hidden service. */
typedef struct rend_service_descriptor_t {
  crypto_pk_env_t *pk; /**< This service's public key. */
  int version; /**< Version of the descriptor format: 0 or 2. */
  time_t timestamp; /**< Time when the descriptor was generated. */
  uint16_t protocols; /**< Bitmask: which rendezvous protocols are supported?
                       * (We allow bits '0', '1', and '2' to be set.) */
  /** List of the service's introduction points.  Elements are removed if
   * introduction attempts fail. */
  smartlist_t *intro_nodes;
  /** Has descriptor been uploaded to all hidden service directories? */
  int all_uploads_performed;
  /** List of hidden service directories to which an upload request for
   * this descriptor could be sent. Smartlist exists only when at least one
   * of the previous upload requests failed (otherwise it's not important
   * to know which uploads succeeded and which not). */
  smartlist_t *successful_uploads;
} rend_service_descriptor_t;

/** Free all storage associated with <b>data</b> */
static INLINE void
rend_data_free(rend_data_t *data)
{
  tor_free(data);
}

int rend_cmp_service_ids(const char *one, const char *two);

void rend_process_relay_cell(circuit_t *circ, const crypt_path_t *layer_hint,
                             int command, size_t length, const char *payload);

void rend_service_descriptor_free(rend_service_descriptor_t *desc);
rend_service_descriptor_t *rend_parse_service_descriptor(const char *str,
                                                         size_t len);
int rend_get_service_id(crypto_pk_env_t *pk, char *out);
void rend_encoded_v2_service_descriptor_free(
                               rend_encoded_v2_service_descriptor_t *desc);
void rend_intro_point_free(rend_intro_point_t *intro);

/** A cached rendezvous descriptor. */
typedef struct rend_cache_entry_t {
  size_t len; /**< Length of <b>desc</b> */
  time_t received; /**< When was the descriptor received? */
  char *desc; /**< Service descriptor */
  rend_service_descriptor_t *parsed; /**< Parsed value of 'desc' */
} rend_cache_entry_t;

void rend_cache_init(void);
void rend_cache_clean(void);
void rend_cache_clean_v2_descs_as_dir(void);
void rend_cache_free_all(void);
int rend_valid_service_id(const char *query);
int rend_cache_lookup_desc(const char *query, int version, const char **desc,
                           size_t *desc_len);
int rend_cache_lookup_entry(const char *query, int version,
                            rend_cache_entry_t **entry_out);
int rend_cache_lookup_v2_desc_as_dir(const char *query, const char **desc);
int rend_cache_store(const char *desc, size_t desc_len, int published);
int rend_cache_store_v2_desc_as_client(const char *desc,
                                       const rend_data_t *rend_query);
int rend_cache_store_v2_desc_as_dir(const char *desc);
int rend_cache_size(void);
int rend_encode_v2_descriptors(smartlist_t *descs_out,
                               rend_service_descriptor_t *desc, time_t now,
                               uint8_t period, rend_auth_type_t auth_type,
                               crypto_pk_env_t *client_key,
                               smartlist_t *client_cookies);
int rend_compute_v2_desc_id(char *desc_id_out, const char *service_id,
                            const char *descriptor_cookie,
                            time_t now, uint8_t replica);
int rend_id_is_in_interval(const char *a, const char *b, const char *c);
void rend_get_descriptor_id_bytes(char *descriptor_id_out,
                                  const char *service_id,
                                  const char *secret_id_part);

/********************************* rendservice.c ***************************/

int num_rend_services(void);
int rend_config_services(or_options_t *options, int validate_only);
int rend_service_load_keys(void);
void rend_services_init(void);
void rend_services_introduce(void);
void rend_consider_services_upload(time_t now);
void rend_hsdir_routers_changed(void);
void rend_consider_descriptor_republication(void);

void rend_service_intro_has_opened(origin_circuit_t *circuit);
int rend_service_intro_established(origin_circuit_t *circuit,
                                   const char *request,
                                   size_t request_len);
void rend_service_rendezvous_has_opened(origin_circuit_t *circuit);
int rend_service_introduce(origin_circuit_t *circuit, const char *request,
                           size_t request_len);
void rend_service_relaunch_rendezvous(origin_circuit_t *oldcirc);
int rend_service_set_connection_addr_port(edge_connection_t *conn,
                                          origin_circuit_t *circ);
void rend_service_dump_stats(int severity);
void rend_service_free_all(void);

/********************************* rendmid.c *******************************/
int rend_mid_establish_intro(or_circuit_t *circ, const char *request,
                             size_t request_len);
int rend_mid_introduce(or_circuit_t *circ, const char *request,
                       size_t request_len);
int rend_mid_establish_rendezvous(or_circuit_t *circ, const char *request,
                                  size_t request_len);
int rend_mid_rendezvous(or_circuit_t *circ, const char *request,
                        size_t request_len);

/********************************* router.c ***************************/

crypto_pk_env_t *get_onion_key(void);
time_t get_onion_key_set_at(void);
void set_identity_key(crypto_pk_env_t *k);
crypto_pk_env_t *get_identity_key(void);
int identity_key_is_set(void);
authority_cert_t *get_my_v3_authority_cert(void);
crypto_pk_env_t *get_my_v3_authority_signing_key(void);
authority_cert_t *get_my_v3_legacy_cert(void);
crypto_pk_env_t *get_my_v3_legacy_signing_key(void);
void dup_onion_keys(crypto_pk_env_t **key, crypto_pk_env_t **last);
void rotate_onion_key(void);
crypto_pk_env_t *init_key_from_file(const char *fname, int generate,
                                    int severity);
void v3_authority_check_key_expiry(void);

int init_keys(void);

int check_whether_orport_reachable(void);
int check_whether_dirport_reachable(void);
void consider_testing_reachability(int test_or, int test_dir);
void router_orport_found_reachable(void);
void router_dirport_found_reachable(void);
void router_perform_bandwidth_test(int num_circs, time_t now);

int authdir_mode(or_options_t *options);
int authdir_mode_v1(or_options_t *options);
int authdir_mode_v2(or_options_t *options);
int authdir_mode_v3(or_options_t *options);
int authdir_mode_any_main(or_options_t *options);
int authdir_mode_any_nonhidserv(or_options_t *options);
int authdir_mode_handles_descs(or_options_t *options, int purpose);
int authdir_mode_publishes_statuses(or_options_t *options);
int authdir_mode_tests_reachability(or_options_t *options);
int authdir_mode_bridge(or_options_t *options);

int clique_mode(or_options_t *options);
int server_mode(or_options_t *options);
int advertised_server_mode(void);
int proxy_mode(or_options_t *options);
void consider_publishable_server(int force);

int router_is_clique_mode(routerinfo_t *router);
void router_upload_dir_desc_to_dirservers(int force);
void mark_my_descriptor_dirty_if_older_than(time_t when);
void mark_my_descriptor_dirty(void);
void check_descriptor_bandwidth_changed(time_t now);
void check_descriptor_ipaddress_changed(time_t now);
void router_new_address_suggestion(const char *suggestion,
                                   const dir_connection_t *d_conn);
int router_compare_to_my_exit_policy(edge_connection_t *conn);
routerinfo_t *router_get_my_routerinfo(void);
extrainfo_t *router_get_my_extrainfo(void);
const char *router_get_my_descriptor(void);
int router_digest_is_me(const char *digest);
int router_extrainfo_digest_is_me(const char *digest);
int router_is_me(routerinfo_t *router);
int router_fingerprint_is_me(const char *fp);
int router_pick_published_address(or_options_t *options, uint32_t *addr);
int router_rebuild_descriptor(int force);
int router_dump_router_to_string(char *s, size_t maxlen, routerinfo_t *router,
                                 crypto_pk_env_t *ident_key);
int extrainfo_dump_to_string(char *s, size_t maxlen, extrainfo_t *extrainfo,
                             crypto_pk_env_t *ident_key);
char *extrainfo_get_client_geoip_summary(time_t);
int is_legal_nickname(const char *s);
int is_legal_nickname_or_hexdigest(const char *s);
int is_legal_hexdigest(const char *s);
void router_get_verbose_nickname(char *buf, const routerinfo_t *router);
void routerstatus_get_verbose_nickname(char *buf,
                                       const routerstatus_t *router);
void router_reset_warnings(void);
void router_reset_reachability(void);
void router_free_all(void);

const char *router_purpose_to_string(uint8_t p);
uint8_t router_purpose_from_string(const char *s);

#ifdef ROUTER_PRIVATE
/* Used only by router.c and test.c */
void get_platform_str(char *platform, size_t len);
#endif

/********************************* routerlist.c ***************************/

/** Represents information about a single trusted directory server. */
typedef struct trusted_dir_server_t {
  char *description;
  char *nickname;
  char *address; /**< Hostname. */
  uint32_t addr; /**< IPv4 address. */
  uint16_t dir_port; /**< Directory port. */
  uint16_t or_port; /**< OR port: Used for tunneling connections. */
  char digest[DIGEST_LEN]; /**< Digest of identity key. */
  char v3_identity_digest[DIGEST_LEN]; /**< Digest of v3 (authority only,
                                        * high-security) identity key. */

  unsigned int is_running:1; /**< True iff we think this server is running. */

  /** True iff this server has accepted the most recent server descriptor
   * we tried to upload to it. */
  unsigned int has_accepted_serverdesc:1;

  /** What kind of authority is this? (Bitfield.) */
  authority_type_t type;

  download_status_t v2_ns_dl_status; /**< Status of downloading this server's
                               * v2 network status. */
  time_t addr_current_at; /**< When was the document that we derived the
                           * address information from published? */

  routerstatus_t fake_status; /**< Used when we need to pass this trusted
                               * dir_server_t to directory_initiate_command_*
                               * as a routerstatus_t.  Not updated by the
                               * router-status management code!
                               **/
} trusted_dir_server_t;

#define ROUTER_REQUIRED_MIN_BANDWIDTH (20*1024)

#define ROUTER_MAX_DECLARED_BANDWIDTH INT32_MAX

int get_n_authorities(authority_type_t type);
int trusted_dirs_reload_certs(void);
int trusted_dirs_load_certs_from_string(const char *contents, int from_store,
                                        int flush);
void trusted_dirs_flush_certs_to_disk(void);
authority_cert_t *authority_cert_get_newest_by_id(const char *id_digest);
authority_cert_t *authority_cert_get_by_sk_digest(const char *sk_digest);
authority_cert_t *authority_cert_get_by_digests(const char *id_digest,
                                                const char *sk_digest);
void authority_cert_get_all(smartlist_t *certs_out);
void authority_cert_dl_failed(const char *id_digest, int status);
void authority_certs_fetch_missing(networkstatus_t *status, time_t now);
int router_reload_router_list(void);
smartlist_t *router_get_trusted_dir_servers(void);

/* Flags for pick_directory_server and pick_trusteddirserver. */
/** Flag to indicate that we should not automatically be willing to use
 * ourself to answer a directory request.
 * Passed to router_pick_directory_server (et al).*/
#define PDS_ALLOW_SELF                 (1<<0)
/** Flag to indicate that if no servers seem to be up, we should mark all
 * directory servers as up and try again.
 * Passed to router_pick_directory_server (et al).*/
#define PDS_RETRY_IF_NO_SERVERS        (1<<1)
/** Flag to indicate that we should not exclude directory servers that
 * our ReachableAddress settings would exclude.  This usually means that
 * we're going to connect to the server over Tor, and so we don't need to
 * worry about our firewall telling us we can't.
 * Passed to router_pick_directory_server (et al).*/
#define PDS_IGNORE_FASCISTFIREWALL     (1<<2)
/** Flag to indicate that we should not use any directory authority to which
 * we have an existing directory connection for downloading server descriptors
 * or extrainfo documents.
 *
 * Passed to router_pick_directory_server (et al)
 *
 * [XXXX NOTE: This option is only implemented for pick_trusteddirserver,
 *  not pick_directory_server.  If we make it work on pick_directory_server
 *  too, we could conservatively make it only prevent multiple fetches to
 *  the same authority, or we could aggressively make it prevent multiple
 *  fetches to _any_ single directory server.]
 */
#define PDS_NO_EXISTING_SERVERDESC_FETCH (1<<3)
#define _PDS_PREFER_TUNNELED_DIR_CONNS (1<<16)
routerstatus_t *router_pick_directory_server(authority_type_t type, int flags);
trusted_dir_server_t *router_get_trusteddirserver_by_digest(const char *d);
trusted_dir_server_t *trusteddirserver_get_by_v3_auth_digest(const char *d);
routerstatus_t *router_pick_trusteddirserver(authority_type_t type, int flags);
int router_get_my_share_of_directory_requests(double *v2_share_out,
                                              double *v3_share_out);
void router_reset_status_download_failures(void);
void routerlist_add_family(smartlist_t *sl, routerinfo_t *router);
int routers_in_same_family(routerinfo_t *r1, routerinfo_t *r2);
void add_nickname_list_to_smartlist(smartlist_t *sl, const char *list,
                                    int must_be_running);
int router_nickname_is_in_list(routerinfo_t *router, const char *list);
routerinfo_t *routerlist_find_my_routerinfo(void);
routerinfo_t *router_find_exact_exit_enclave(const char *address,
                                             uint16_t port);
int router_is_unreliable(routerinfo_t *router, int need_uptime,
                         int need_capacity, int need_guard);
uint32_t router_get_advertised_bandwidth(routerinfo_t *router);
uint32_t router_get_advertised_bandwidth_capped(routerinfo_t *router);

/** Possible ways to weight routers when choosing one randomly.  See
 * routerlist_sl_choose_by_bandwidth() for more information.*/
typedef enum {
  NO_WEIGHTING, WEIGHT_FOR_EXIT, WEIGHT_FOR_GUARD
} bandwidth_weight_rule_t;
routerinfo_t *routerlist_sl_choose_by_bandwidth(smartlist_t *sl,
                                                bandwidth_weight_rule_t rule);
routerstatus_t *routerstatus_sl_choose_by_bandwidth(smartlist_t *sl);

/** Flags to be passed to control router_choose_random_node() to indicate what
 * kind of nodes to pick according to what algorithm. */
typedef enum {
  CRN_NEED_UPTIME = 1<<0,
  CRN_NEED_CAPACITY = 1<<1,
  CRN_NEED_GUARD = 1<<2,
  CRN_ALLOW_INVALID = 1<<3,
  /* XXXX not used, apparently. */
  CRN_STRICT_PREFERRED = 1<<4,
  /* XXXX not used, apparently. */
  CRN_WEIGHT_AS_EXIT = 1<<5
} router_crn_flags_t;

routerinfo_t *router_choose_random_node(const char *preferred,
                                        smartlist_t *excludedsmartlist,
                                        struct routerset_t *excludedset,
                                        router_crn_flags_t flags);

routerinfo_t *router_get_by_nickname(const char *nickname,
                                     int warn_if_unnamed);
int router_digest_version_as_new_as(const char *digest, const char *cutoff);
int router_digest_is_trusted_dir_type(const char *digest,
                                      authority_type_t type);
#define router_digest_is_trusted_dir(d) \
  router_digest_is_trusted_dir_type((d), NO_AUTHORITY)

int router_addr_is_trusted_dir(uint32_t addr);
int hexdigest_to_digest(const char *hexdigest, char *digest);
routerinfo_t *router_get_by_hexdigest(const char *hexdigest);
routerinfo_t *router_get_by_digest(const char *digest);
signed_descriptor_t *router_get_by_descriptor_digest(const char *digest);
signed_descriptor_t *router_get_by_extrainfo_digest(const char *digest);
signed_descriptor_t *extrainfo_get_by_descriptor_digest(const char *digest);
const char *signed_descriptor_get_body(signed_descriptor_t *desc);
const char *signed_descriptor_get_annotations(signed_descriptor_t *desc);
routerlist_t *router_get_routerlist(void);
void routerinfo_free(routerinfo_t *router);
void extrainfo_free(extrainfo_t *extrainfo);
void routerlist_free(routerlist_t *rl);
void dump_routerlist_mem_usage(int severity);
void routerlist_remove(routerlist_t *rl, routerinfo_t *ri, int make_old,
                       time_t now);
void routerlist_free_all(void);
void routerlist_reset_warnings(void);
void router_set_status(const char *digest, int up);

/** Return value for router_add_to_routerlist() and dirserv_add_descriptor() */
typedef enum was_router_added_t {
  ROUTER_ADDED_SUCCESSFULLY = 1,
  ROUTER_ADDED_NOTIFY_GENERATOR = 0,
  ROUTER_BAD_EI = -1,
  ROUTER_WAS_NOT_NEW = -2,
  ROUTER_NOT_IN_CONSENSUS = -3,
  ROUTER_NOT_IN_CONSENSUS_OR_NETWORKSTATUS = -4,
  ROUTER_AUTHDIR_REJECTS = -5,
} was_router_added_t;

static int WRA_WAS_ADDED(was_router_added_t s);
static int WRA_WAS_OUTDATED(was_router_added_t s);
static int WRA_WAS_REJECTED(was_router_added_t s);
/** Return true iff the descriptor was added. It might still be necessary to
 * check whether the descriptor generator should be notified.
 */
static INLINE int
WRA_WAS_ADDED(was_router_added_t s) {
  return s == ROUTER_ADDED_SUCCESSFULLY || s == ROUTER_ADDED_NOTIFY_GENERATOR;
}
/** Return true iff the descriptor was not added because it was either:
 * - not in the consensus
 * - neither in the consensus nor in any networkstatus document
 * - it was outdated.
 */
static INLINE int WRA_WAS_OUTDATED(was_router_added_t s)
{
  return (s == ROUTER_WAS_NOT_NEW ||
          s == ROUTER_NOT_IN_CONSENSUS ||
          s == ROUTER_NOT_IN_CONSENSUS_OR_NETWORKSTATUS);
}
/** Return true iff the descriptor rejected because it was malformed. */
static INLINE int WRA_WAS_REJECTED(was_router_added_t s)
{
  return (s == ROUTER_AUTHDIR_REJECTS);
}
was_router_added_t router_add_to_routerlist(routerinfo_t *router,
                                            const char **msg,
                                            int from_cache,
                                            int from_fetch);
was_router_added_t router_add_extrainfo_to_routerlist(
                                        extrainfo_t *ei, const char **msg,
                                        int from_cache, int from_fetch);
void routerlist_remove_old_routers(void);
int router_load_single_router(const char *s, uint8_t purpose, int cache,
                              const char **msg);
int router_load_routers_from_string(const char *s, const char *eos,
                                     saved_location_t saved_location,
                                     smartlist_t *requested_fingerprints,
                                     int descriptor_digests,
                                     const char *prepend_annotations);
void router_load_extrainfo_from_string(const char *s, const char *eos,
                                       saved_location_t saved_location,
                                       smartlist_t *requested_fingerprints,
                                       int descriptor_digests);
void routerlist_retry_directory_downloads(time_t now);
int router_exit_policy_all_routers_reject(uint32_t addr, uint16_t port,
                                          int need_uptime);
int router_exit_policy_rejects_all(routerinfo_t *router);
trusted_dir_server_t *add_trusted_dir_server(const char *nickname,
                           const char *address,
                           uint16_t dir_port, uint16_t or_port,
                           const char *digest, const char *v3_auth_digest,
                           authority_type_t type);
void authority_cert_free(authority_cert_t *cert);
void clear_trusted_dir_servers(void);
int any_trusted_dir_is_v1_authority(void);
void update_router_descriptor_downloads(time_t now);
void update_extrainfo_downloads(time_t now);
int router_have_minimum_dir_info(void);
void router_dir_info_changed(void);
const char *get_dir_info_status_string(void);
int count_loading_descriptors_progress(void);
void router_reset_descriptor_download_failures(void);
int router_differences_are_cosmetic(routerinfo_t *r1, routerinfo_t *r2);
int routerinfo_incompatible_with_extrainfo(routerinfo_t *ri, extrainfo_t *ei,
                                           signed_descriptor_t *sd,
                                           const char **msg);
void routerlist_assert_ok(routerlist_t *rl);
const char *esc_router_info(routerinfo_t *router);
void routers_sort_by_identity(smartlist_t *routers);

routerset_t *routerset_new(void);
int routerset_parse(routerset_t *target, const char *s,
                    const char *description);
void routerset_union(routerset_t *target, const routerset_t *source);
int routerset_is_list(const routerset_t *set);
int routerset_needs_geoip(const routerset_t *set);
int routerset_contains_router(const routerset_t *set, routerinfo_t *ri);
int routerset_contains_routerstatus(const routerset_t *set,
                                    routerstatus_t *rs);
int routerset_contains_extendinfo(const routerset_t *set,
                                  const extend_info_t *ei);
void routerset_get_all_routers(smartlist_t *out, const routerset_t *routerset,
                               int running_only);
void routersets_get_disjunction(smartlist_t *target, const smartlist_t *source,
                                const routerset_t *include,
                                const routerset_t *exclude, int running_only);
void routerset_subtract_routers(smartlist_t *out,
                                const routerset_t *routerset);
char *routerset_to_string(const routerset_t *routerset);
void routerset_refresh_countries(routerset_t *target);
int routerset_equal(const routerset_t *old, const routerset_t *new);
void routerset_free(routerset_t *routerset);
void routerinfo_set_country(routerinfo_t *ri);
void routerlist_refresh_countries(void);
void refresh_all_country_info(void);

int hid_serv_get_responsible_directories(smartlist_t *responsible_dirs,
                                         const char *id);
int hid_serv_acting_as_directory(void);
int hid_serv_responsible_for_desc_id(const char *id);

/********************************* routerparse.c ************************/

#define MAX_STATUS_TAG_LEN 32
/** Structure to hold parsed Tor versions.  This is a little messier
 * than we would like it to be, because we changed version schemes with 0.1.0.
 *
 * See version-spec.txt for the whole business.
 */
typedef struct tor_version_t {
  int major;
  int minor;
  int micro;
  /** Release status.  For version in the post-0.1 format, this is always
   * VER_RELEASE. */
  enum { VER_PRE=0, VER_RC=1, VER_RELEASE=2, } status;
  int patchlevel;
  char status_tag[MAX_STATUS_TAG_LEN];
  int svn_revision;

  int git_tag_len;
  char git_tag[DIGEST_LEN];
} tor_version_t;

int router_get_router_hash(const char *s, char *digest);
int router_get_dir_hash(const char *s, char *digest);
int router_get_runningrouters_hash(const char *s, char *digest);
int router_get_networkstatus_v2_hash(const char *s, char *digest);
int router_get_networkstatus_v3_hash(const char *s, char *digest);
int router_get_extrainfo_hash(const char *s, char *digest);
int router_append_dirobj_signature(char *buf, size_t buf_len,
                                   const char *digest,
                                   crypto_pk_env_t *private_key);
int router_parse_list_from_string(const char **s, const char *eos,
                                  smartlist_t *dest,
                                  saved_location_t saved_location,
                                  int is_extrainfo,
                                  int allow_annotations,
                                  const char *prepend_annotations);
int router_parse_routerlist_from_directory(const char *s,
                                           routerlist_t **dest,
                                           crypto_pk_env_t *pkey,
                                           int check_version,
                                           int write_to_cache);
int router_parse_runningrouters(const char *str);
int router_parse_directory(const char *str);
routerinfo_t *router_parse_entry_from_string(const char *s, const char *end,
                                             int cache_copy,
                                             int allow_annotations,
                                             const char *prepend_annotations);
extrainfo_t *extrainfo_parse_entry_from_string(const char *s, const char *end,
                         int cache_copy, struct digest_ri_map_t *routermap);
addr_policy_t *router_parse_addr_policy_item_from_string(const char *s,
                                                  int assume_action);
version_status_t tor_version_is_obsolete(const char *myversion,
                                         const char *versionlist);
int tor_version_parse(const char *s, tor_version_t *out);
int tor_version_as_new_as(const char *platform, const char *cutoff);
int tor_version_compare(tor_version_t *a, tor_version_t *b);
void sort_version_list(smartlist_t *lst, int remove_duplicates);
void assert_addr_policy_ok(smartlist_t *t);
void dump_distinct_digest_count(int severity);

int compare_routerstatus_entries(const void **_a, const void **_b);
networkstatus_v2_t *networkstatus_v2_parse_from_string(const char *s);
networkstatus_t *networkstatus_parse_vote_from_string(const char *s,
                                                 const char **eos_out,
                                                 networkstatus_type_t ns_type);
ns_detached_signatures_t *networkstatus_parse_detached_signatures(
                                          const char *s, const char *eos);

authority_cert_t *authority_cert_parse_from_string(const char *s,
                                                   const char **end_of_string);
int rend_parse_v2_service_descriptor(rend_service_descriptor_t **parsed_out,
                                     char *desc_id_out,
                                     char **intro_points_encrypted_out,
                                     size_t *intro_points_encrypted_size_out,
                                     size_t *encoded_size_out,
                                     const char **next_out, const char *desc);
int rend_decrypt_introduction_points(char **ipos_decrypted,
                                     size_t *ipos_decrypted_size,
                                     const char *descriptor_cookie,
                                     const char *ipos_encrypted,
                                     size_t ipos_encrypted_size);
int rend_parse_introduction_points(rend_service_descriptor_t *parsed,
                                   const char *intro_points_encoded,
                                   size_t intro_points_encoded_size);
int rend_parse_client_keys(strmap_t *parsed_clients, const char *str);

#endif
<|MERGE_RESOLUTION|>--- conflicted
+++ resolved
@@ -945,6 +945,9 @@
    * connection. */
   unsigned int linked_conn_is_closed:1;
 
+  /** CONNECT/SOCKS proxy client handshake state (for outgoing connections). */
+  unsigned int proxy_state:4;
+
   /** Our socket; -1 if this connection is closed, or has no socket. */
   evutil_socket_t s;
   int conn_array_index; /**< Index into the global connection array. */
@@ -988,16 +991,11 @@
    * to the evdns_server_port is uses to listen to and answer connections. */
   struct evdns_server_port *dns_server_port;
 
-<<<<<<< HEAD
 #ifdef ENABLE_DIRREQ_STATS
   /** Unique ID for measuring tunneled network status requests. */
   uint64_t dirreq_id;
 #endif
-=======
-  /** CONNECT/SOCKS proxy client handshake state (for outgoing connections). */
-  unsigned int proxy_state:4;
-
->>>>>>> 903f9ef5
+
 } connection_t;
 
 /** Stores flags and information related to the portion of a v2 Tor OR
